from libcpp cimport bool
from libcpp.vector cimport vector
from cython.operator cimport dereference as deref, preincrement as inc

from atomspace cimport *

# @todo use the guide here to separate out into a hierarchy
# http://wiki.cython.org/PackageHierarchy

cdef api string get_path_as_string() with gil:
    import sys
    return str(sys.path).encode('UTF-8')

cdef convert_handle_seq_to_python_list(vector[cHandle] handles):
    cdef vector[cHandle].iterator handle_iter
    cdef cHandle handle
    result = []
    handle_iter = handles.begin()
    while handle_iter != handles.end():
        handle = deref(handle_iter)
        value = create_python_value_from_c_value(<cValuePtr&>handle)
        result.append(value)
        inc(handle_iter)
    return result

cdef AtomSpace_factory(cAtomSpace *to_wrap):
    cdef AtomSpace instance = AtomSpace.__new__(AtomSpace)
    instance.atomspace = to_wrap
    # print "Debug: atomspace factory={0:x}".format(<long unsigned int>to_wrap)
    instance.owns_atomspace = False
    return instance

cdef class AtomSpace:
    # these are defined in atomspace.pxd:
    #cdef cAtomSpace *atomspace
    #cdef bint owns_atomspace
    #cdef object parent_atomspace

    def __cinit__(self):
        self.owns_atomspace = False

    # A tacky hack to pass in a pointer to an atomspace from C++-land.
    # basically, pass an int, and cast it to the C++ pointer.  This
    # works, but is not very safe, and has a certain feeling of "ick"
    # about it.  But I can't find any better way.
    def __init__(self, long addr = 0, object parent=None):
        if (addr == 0) :
            self.atomspace = new cAtomSpace()
            self.owns_atomspace = True
        else :
            self.atomspace = <cAtomSpace*> PyLong_AsVoidPtr(addr)
            self.owns_atomspace = False
        self.parent_atomspace = parent

    def __dealloc__(self):
        if self.owns_atomspace:
            if self.atomspace:
                del self.atomspace
        self.parent_atomspace = None

    def __richcmp__(as_1, as_2, int op):
        if not isinstance(as_1, AtomSpace) or not isinstance(as_2, AtomSpace):
            return NotImplemented
        cdef AtomSpace atomspace_1 = <AtomSpace>as_1
        cdef AtomSpace atomspace_2 = <AtomSpace>as_1

        cdef cAtomSpace* c_atomspace_1 = atomspace_1.atomspace
        cdef cAtomSpace* c_atomspace_2 = atomspace_2.atomspace

        is_equal = True
        if c_atomspace_1 != c_atomspace_2:
            is_equal = False
        if op == 2: # ==
            return is_equal
        elif op == 3: # !=
            return not is_equal

    def add(self, Type t, name=None, out=None, TruthValue tv=None):
        """ add method that determines exact method to call from type """
        if is_a(t, types.Node):
            assert out is None, "Nodes can't have outgoing sets"
            atom = self.add_node(t, name, tv)
        else:
            assert name is None, "Links can't have names"
            atom = self.add_link(t, out, tv)
        return atom

    def add_atom(self, Atom atom):
        cdef cHandle result = self.atomspace.add_atom(atom.get_c_handle())
        if result == result.UNDEFINED:
            return None
        return create_python_value_from_c_value(<cValuePtr&>result, self)

    def add_node(self, Type t, atom_name, TruthValue tv=None):
        """ Add Node to AtomSpace
        @todo support [0.5,0.5] format for TruthValue.
        @todo support type name for type.
        @returns the newly created Atom
        """
        if self.atomspace == NULL:
            return None
        cdef string name = atom_name.encode('UTF-8')
        cdef cHandle result = self.atomspace.add_node(t, name)

        if result == result.UNDEFINED: return None
        atom = Atom.createAtom(result);
        if tv :
            atom.tv = tv
        return atom

    def add_link(self, Type t, outgoing, TruthValue tv=None):
        """ Add Link to AtomSpace
        @todo support [0.5,0.5] format for TruthValue.
        @todo support type name for type.
        @returns handle referencing the newly created Atom
        """
        if self.atomspace == NULL:
            return None
        # create temporary cpp vector
        cdef vector[cHandle] handle_vector
        for atom in outgoing:
            if isinstance(atom, Atom):
                handle_vector.push_back(deref((<Atom>(atom)).handle))
        cdef cHandle result
        result = self.atomspace.add_link(t, handle_vector)
        if result == result.UNDEFINED: return None
        atom = Atom.createAtom(result);
        if tv :
            atom.tv = tv
        return atom

    def is_valid(self, atom):
        """ Check whether the passed handle refers to an actual atom
        """
        if self.atomspace == NULL:
            return False
        try:
            assert isinstance(atom, Atom)
        except AssertionError:
            raise TypeError("Need Atom object")
        if self.atomspace.is_valid_handle(deref((<Atom>atom).handle)):
            return True
        return False

    def remove(self, Atom atom, recursive=False):
        """ Removes an atom from the atomspace
        atom --  The Atom of the atom to be removed.
        recursive -- Recursive-removal flag; if set, then all links
            that contain this atom will be removed. If not set, the
            incoming set of this atom must be empty, as otherwise
            the atom cannot be removed.

        Returns True if the Atom was successfully removed. False, otherwise.

        """
        if self.atomspace == NULL:
            return None
        cdef bint recurse = recursive
        return self.atomspace.remove_atom(deref(atom.handle),recurse)

    def clear(self):
        """ Remove all atoms from the AtomSpace """
        if self.atomspace == NULL:
            return None
        self.atomspace.clear()

    def set_value(self, Atom atom, Atom key, Value value):
        """ Set the value on the atom at key
        """
        if self.atomspace == NULL:
            return None
        self.atomspace.set_value(deref(atom.handle), deref(key.handle),
                                 value.get_c_value_ptr())

    def set_truthvalue(self, Atom atom, TruthValue tv):
        """ Set the truth value on atom
        """
        if self.atomspace == NULL:
            return None
        self.atomspace.set_truthvalue(deref(atom.handle), deref(tv._tvptr()))

    # Methods to make the atomspace act more like a standard Python container
    def __contains__(self, atom):
        """ Custom checker to see if object is in AtomSpace """
        return is_in_atomspace(self.atomspace, deref((<Atom>(atom)).handle))

    # Maybe this should be called __repr__ ???
    def __str__(self):
        """ Description of the atomspace """
        return ("<Atomspace\n" +
                "   addr: " + hex(<long>self.atomspace) + "\n"
                "   owns: " + str(self.owns_atomspace) + ">\n"
               )

    def __len__(self):
        """ Return the number of atoms in the AtomSpace """
        return self.size()

    def __iter__(self):
        """ Support iterating across all atoms in the atomspace """
        if self.atomspace == NULL:
            return None
        return iter(self.get_atoms_by_type(0))

    def size(self):
        """ Return the number of atoms in the AtomSpace """
        if self.atomspace == NULL:
            return 0
        return self.atomspace.get_size()

    # query methods
    def get_atoms_by_type(self, Type t, subtype = True):
        if self.atomspace == NULL:
            return None
        cdef vector[cHandle] handle_vector
        cdef bint subt = subtype
        self.atomspace.get_handles_by_type(back_inserter(handle_vector),t,subt)
        return convert_handle_seq_to_python_list(handle_vector)

    @classmethod
    def include_incoming(cls, atoms):
        """
        Deprecated. Who uses this? Anyone? Is it useful for anyone?
        Returns the conjunction of a set of atoms and their incoming sets.

        Example:
        self.atomspace.include_incoming(self.atomspace.get_atoms_by_type(types.ConceptNode))
        """
        return list(set(atoms +
                [item for sublist in [atom.incoming for atom in atoms if len(atom.incoming) > 0] for item in sublist]))

    @classmethod
    def include_outgoing(cls, atoms):
        """
        Deprecated. Who uses this? Anyone? Is it useful for anyone?
        Returns the conjunction of a set of atoms and their outgoing sets.
        Useful when used in combination with include_incoming.

        Example:
        self.atomspace.include_outgoing(
            self.atomspace.include_incoming(self.atomspace.get_atoms_by_type(types.ConceptNode)))
        """
        return list(set(atoms +
                [item for sublist in [atom.out for atom in atoms if len(atom.out) > 0] for item in sublist]))

cdef api object py_atomspace(cAtomSpace *c_atomspace) with gil:
    cdef AtomSpace atomspace = AtomSpace_factory(c_atomspace)
    return atomspace

<<<<<<< HEAD
cdef api object py_atom(const cHandle& h, object atomspace):
    return Atom.createAtom(h, atomspace)
=======
cdef api object py_atom(const cHandle& h):
    cdef Atom atom = Atom.createAtom(h)
    return atom
>>>>>>> cd312ac8

def create_child_atomspace(object atomspace):
    cdef cAtomSpace * child = new cAtomSpace((<AtomSpace>(atomspace)).atomspace)
    cdef AtomSpace result = AtomSpace_factory(child)
    result.owns_atomspace = True
    result.parent_atomspace = atomspace
    return result

<|MERGE_RESOLUTION|>--- conflicted
+++ resolved
@@ -89,7 +89,7 @@
         cdef cHandle result = self.atomspace.add_atom(atom.get_c_handle())
         if result == result.UNDEFINED:
             return None
-        return create_python_value_from_c_value(<cValuePtr&>result, self)
+        return create_python_value_from_c_value(<cValuePtr&>result)
 
     def add_node(self, Type t, atom_name, TruthValue tv=None):
         """ Add Node to AtomSpace
@@ -247,14 +247,9 @@
     cdef AtomSpace atomspace = AtomSpace_factory(c_atomspace)
     return atomspace
 
-<<<<<<< HEAD
-cdef api object py_atom(const cHandle& h, object atomspace):
-    return Atom.createAtom(h, atomspace)
-=======
 cdef api object py_atom(const cHandle& h):
     cdef Atom atom = Atom.createAtom(h)
     return atom
->>>>>>> cd312ac8
 
 def create_child_atomspace(object atomspace):
     cdef cAtomSpace * child = new cAtomSpace((<AtomSpace>(atomspace)).atomspace)
