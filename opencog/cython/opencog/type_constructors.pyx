
# This file reads files that are generated by the OPENCOG_ADD_ATOM_TYPES
# macro so they can be imported using:
#
# from type_constructors import *
#
# This imports all the python wrappers for atom creation.
#

import warnings
from opencog.atomspace import (createFloatValue, createLinkValue,
                                createStringValue, createTruthValue)
from opencog.atomspace import AtomSpace, types
<<<<<<< HEAD
from opencog.atomspace import createGroundedObjectNode
=======
from utilities import add_node, add_link
from utilities import get_default_atomspace, set_default_atomspace
>>>>>>> dc97623d

def set_type_ctor_atomspace(new_atomspace):
    warnings.warn('set_type_ctor_atomspace is deprecated, use set_default_atomspace instead',
            DeprecationWarning)
    return set_default_atomspace(new_atomspace)

def get_type_ctor_atomspace():
    warnings.warn('get_type_ctor_atomspace is deprecated, use get_default_atomspace instead',
            DeprecationWarning)
    return get_default_atomspace()

include "opencog/atoms/atom_types/core_types.pyx"

def FloatValue(arg):
    return createFloatValue(arg)

def LinkValue(arg):
    return createLinkValue(arg)

def StringValue(arg):
    return createStringValue(arg)

def TruthValue(strength=1.0, confidence=1.0):
    return createTruthValue(strength, confidence)
<<<<<<< HEAD

def GroundedObjectNode(name, obj = None, unwrap_args = False):
    return atomspace.add_atom(createGroundedObjectNode(name, obj, unwrap_args))
=======
>>>>>>> dc97623d
<|MERGE_RESOLUTION|>--- conflicted
+++ resolved
@@ -11,12 +11,9 @@
 from opencog.atomspace import (createFloatValue, createLinkValue,
                                 createStringValue, createTruthValue)
 from opencog.atomspace import AtomSpace, types
-<<<<<<< HEAD
-from opencog.atomspace import createGroundedObjectNode
-=======
 from utilities import add_node, add_link
 from utilities import get_default_atomspace, set_default_atomspace
->>>>>>> dc97623d
+from opencog.atomspace import createGroundedObjectNode
 
 def set_type_ctor_atomspace(new_atomspace):
     warnings.warn('set_type_ctor_atomspace is deprecated, use set_default_atomspace instead',
@@ -41,9 +38,6 @@
 
 def TruthValue(strength=1.0, confidence=1.0):
     return createTruthValue(strength, confidence)
-<<<<<<< HEAD
 
 def GroundedObjectNode(name, obj = None, unwrap_args = False):
-    return atomspace.add_atom(createGroundedObjectNode(name, obj, unwrap_args))
-=======
->>>>>>> dc97623d
+    return atomspace.add_atom(createGroundedObjectNode(name, obj, unwrap_args))