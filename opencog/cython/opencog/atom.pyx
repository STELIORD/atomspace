--- conflicted
+++ resolved
@@ -7,16 +7,7 @@
 # Atom wrapper object
 cdef class Atom(Value):
 
-<<<<<<< HEAD
-    @staticmethod
-    cdef Atom createAtom(const cHandle& handle):
-        return create_python_value_from_c_value(<const cValuePtr&>handle)
-
-    def __init__(self, ptr_holder):
-        super(Atom, self).__init__(ptr_holder)
-=======
     def __cinit__(self, PtrHolder ptr_holder, *args, **kwargs):
->>>>>>> 6f4e88ee
         self.handle = <cHandle*>&((<PtrHolder>ptr_holder).shared_ptr)
         self._atom_type = None
         self._name = None
@@ -24,7 +15,7 @@
     
     @staticmethod
     cdef Atom createAtom(const cHandle& handle):
-        return Atom(PtrHolder.create(<shared_ptr[void]&>handle))
+        return create_python_value_from_c_value(<const cValuePtr&>handle)
 
     cdef cHandle get_c_handle(Atom self):
         """Return C++ shared_ptr from PtrHolder instance"""
@@ -42,22 +33,6 @@
             atom_ptr = self.handle.atom_ptr()
             if atom_ptr == NULL:   # avoid null-pointer deref
                 return None
-<<<<<<< HEAD
-            tvp = atom_ptr.getTruthValue()
-            if (not tvp.get()):
-                raise AttributeError('cAtom returned NULL TruthValue pointer')
-            return create_python_value_from_c_value(<shared_ptr[cValue]&>tvp)
-
-        def __set__(self, truth_value):
-            try:
-                assert isinstance(truth_value, TruthValue)
-            except AssertionError:
-                raise TypeError("atom.tv property needs a TruthValue object")
-            cdef cAtom* atom_ptr = self.handle.atom_ptr()
-            if atom_ptr == NULL:   # avoid null-pointer deref
-                return
-            atom_ptr.setTruthValue(deref((<TruthValue>truth_value)._tvptr()))
-=======
             if atom_ptr.is_node():
                 self._name = atom_ptr.get_name().decode('UTF-8')
             else:
@@ -73,7 +48,7 @@
         tvp = atom_ptr.getTruthValue()
         if (not tvp.get()):
             raise AttributeError('cAtom returned NULL TruthValue pointer')
-        return createTruthValue(tvp.get().get_mean(), tvp.get().get_confidence())
+        return create_python_value_from_c_value(<shared_ptr[cValue]&>tvp)
 
     @tv.setter
     def tv(self, truth_value):
@@ -85,7 +60,6 @@
         if atom_ptr == NULL:   # avoid null-pointer deref
             return
         atom_ptr.setTruthValue(deref((<TruthValue>truth_value)._tvptr()))
->>>>>>> 6f4e88ee
 
     def set_value(self, key, value):
         if not isinstance(key, Atom):
