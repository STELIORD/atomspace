from atomspace cimport (cNameServer, nameserver, NOTYPE, string, Type,
                        AtomSpace, PtrHolder)
from libc.string cimport strcmp
import sys


# Dynamically construct a "types" module.
# XXX FIXME This should also listen to "addtype" signals in case
# new types are added dynamically (which they are, when new cogserver
# modules are loaded.)

# Given a numeric type, look up the string name.
cdef c_get_type_name(Type t):
    # cdef cNameServer ns
    # ns = nameserver()
    cdef string s
    s = nameserver().getTypeName(t)

    if 0 == strcmp(s.c_str(), "*** Unknown Type! ***") :
        s = string(b"")
    return s.c_str()

# Given the string name, look up the numeric type.
cdef c_get_named_type(str type_name):
    return nameserver().getType(type_name.encode('UTF-8'))

# Atom type methods.
def get_type_name(t):
    return c_get_type_name(t).decode('UTF-8')

def get_type(name):
    return c_get_named_type(name)

def is_a(Type t1, Type t2):
    return nameserver().isA(t1,t2)

# From Roger's suggestion:
#import sys
#mod = sys.modules[__name__]
#
#for name in ['A', 'B', 'C']:
#    class_ = type(name, (object, ), {})
#    setattr(mod, name, class_)

types = {}
cdef generate_type_module():
    global types
    types = {}
    cdef string s
    # print "Class server has num types=", nameserver().getNumberOfClasses()
    for i in range(0, nameserver().getNumberOfClasses()):
        s = nameserver().getTypeName(i)
        assert s.size() > 0, "Got blank type name while generating types module"
        types[string(s.c_str()).decode('UTF-8')] = i
        # print "type ", i, " has name ", s
    types["NO_TYPE"] = NOTYPE
    return types

types = type('atom_types', (), generate_type_module())

#This function is for refreshing new types
#ex. When you import a cython module which include non-core atom types in C++
#And you can refresh these new types by this function

def get_refreshed_types():
    global types
    types = type('atom_types', (), generate_type_module())
    return types

<<<<<<< HEAD
cdef create_python_value_from_c_value(const cValuePtr& value, AtomSpace atomspace):
=======
cdef create_python_value_from_c_value(cValuePtr& value):
>>>>>>> cd312ac8
    type = value.get().get_type()
    type_name = get_type_name(type)
    ptr_holder = PtrHolder.create(<shared_ptr[void]&>value)

    thismodule = sys.modules[__name__]
    clazz = getattr(thismodule, type_name, None)
    cdef cValue *c_ptr = value.get()
    if clazz is not None:
        return clazz(ptr_holder = ptr_holder)

    if c_ptr.is_atom():
        return Atom(ptr_holder = ptr_holder)

    raise TypeError("Python API for " + type_name + " is not implemented yet")
<|MERGE_RESOLUTION|>--- conflicted
+++ resolved
@@ -67,11 +67,7 @@
     types = type('atom_types', (), generate_type_module())
     return types
 
-<<<<<<< HEAD
-cdef create_python_value_from_c_value(const cValuePtr& value, AtomSpace atomspace):
-=======
-cdef create_python_value_from_c_value(cValuePtr& value):
->>>>>>> cd312ac8
+cdef create_python_value_from_c_value(const cValuePtr& value):
     type = value.get().get_type()
     type_name = get_type_name(type)
     ptr_holder = PtrHolder.create(<shared_ptr[void]&>value)
