/*
 * opencog/atomspace/Atom.cc
 *
 * Copyright (C) 2002-2007 Novamente LLC
 * All Rights Reserved
 *
 * Written by Thiago Maia <thiago@vettatech.com>
 *            Andre Senna <senna@vettalabs.com>
 *            Welter Silva <welter@vettalabs.com>
 *
 * This program is free software; you can redistribute it and/or modify
 * it under the terms of the GNU Affero General Public License v3 as
 * published by the Free Software Foundation and including the exceptions
 * at http://opencog.org/wiki/Licenses
 *
 * This program is distributed in the hope that it will be useful,
 * but WITHOUT ANY WARRANTY; without even the implied warranty of
 * MERCHANTABILITY or FITNESS FOR A PARTICULAR PURPOSE.  See the
 * GNU General Public License for more details.
 *
 * You should have received a copy of the GNU Affero General Public License
 * along with this program; if not, write to:
 * Free Software Foundation, Inc.,
 * 51 Franklin Street, Fifth Floor, Boston, MA 02110-1301 USA.
 */

#include "Atom.h"

#include <set>

#ifndef WIN32
#include <unistd.h>
#endif

#include <opencog/atomspace/AtomSpaceDefinitions.h>
#include <opencog/atomspace/AtomTable.h>
#include <opencog/atomspace/ClassServer.h>
#include <opencog/atomspace/Defaults.h>
#include <opencog/atomspace/Link.h>
#include <opencog/atomspace/StatisticsMonitor.h>
#include <opencog/atomspace/TLB.h>
#include <opencog/util/Logger.h>
#include <opencog/util/exceptions.h>
#include <opencog/util/misc.h>
#include <opencog/util/platform.h>

//#define USE_SHARED_DEFAULT_TV

#undef Type

using namespace opencog;

<<<<<<< HEAD
#ifndef PUT_OUTGOING_SET_IN_LINKS
void Atom::init(Type t, const std::vector<Handle>& outg, const TruthValue& tv)
#else
void Atom::init(Type t, const TruthValue& tv)
#endif
=======
void Atom::init(Type t, const std::vector<Handle>& outg, const TruthValue& tv)
>>>>>>> 9e2cb87b
{
    // resets all flags
    flags = 0;
    atomTable = NULL;
    incoming = NULL;
    type = t;

#ifndef PUT_OUTGOING_SET_IN_LINKS
    // need to call the method to handle specific subclass case
    setOutgoingSet(outg);
#endif /* PUT_OUTGOING_SET_IN_LINKS */

#ifdef USE_SHARED_DEFAULT_TV
    truthValue = NULL;
    setTruthValue(tv);
#else
    truthValue = tv.isNullTv() ? TruthValue::DEFAULT_TV().clone() : tv.clone();
#endif
}

#ifndef PUT_OUTGOING_SET_IN_LINKS
Atom::Atom(Type type, const std::vector<Handle>& outgoingVector, const TruthValue& tv )
{
    init(type, outgoingVector, tv);
}
#else
Atom::Atom(Type type, const TruthValue& tv )
{
    init(type, tv);
}
#endif

Atom::~Atom() throw (RuntimeException)
{
    // checks if there is still an atom pointing to the one being removed
    if (incoming != NULL) {
        throw RuntimeException(TRACE_INFO, "Attempting to remove atom with non-empty incoming set.");
    }

#ifdef USE_SHARED_DEFAULT_TV
    if (truthValue != &(TruthValue::DEFAULT_TV())) {
        delete truthValue;
    }
#else
    delete truthValue;
#endif
}

bool Atom::isReal() const
{
    unsigned long value = (unsigned long) this;
    bool real = (value >= ClassServer::getNumberOfClasses());
    //if(!real){
    //fprintf(stdout, "Atom - Type: %d, Pointe converted: (%p, %d)\n", type, this, (long)this);
    //fflush(stdout);
    //}
    return real;
}

const AttentionValue& Atom::getAttentionValue() const
{
    return attentionValue;
}

const TruthValue& Atom::getTruthValue() const
{
    return *truthValue;
}

void Atom::setTruthValue(const TruthValue& tv)
{
#ifdef USE_SHARED_DEFAULT_TV
    if (truthValue != NULL && &tv != truthValue && truthValue != &(TruthValue::DEFAULT_TV())) {
        delete truthValue;
    }
    truthValue = (TruthValue*) & (TruthValue::DEFAULT_TV());
    if (!tv.isNullTv() && (&tv != &(TruthValue::DEFAULT_TV()))) {
        truthValue = tv.clone();
    }
#else
    if (truthValue != NULL && &tv != truthValue) {
        delete truthValue;
    }
#if 1
    // just like it was before
    truthValue = tv.clone();
#else
    if (!tv.isNullTv()) {
        truthValue = tv.clone();
    } else {
        truthValue = TruthValue::DEFAULT_TV().clone();
    }
#endif
#endif
}

//float Atom::getImportance() {

//    return ShortFloatOps::getValue(&importance);
//}

void Atom::setAttentionValue(const AttentionValue& new_av) throw (RuntimeException)
{
    if (new_av == attentionValue) return;

    int oldBin = -1;
    if (atomTable != NULL) {
        // gets current bin
        oldBin = ImportanceIndex::importanceBin(attentionValue.getSTI());
    }

    attentionValue = new_av;

    if (atomTable != NULL) {
        // gets new bin
        int newBin = ImportanceIndex::importanceBin(attentionValue.getSTI());

        // if the atom importance has changed its bin,
        // updates the importance index
        if (oldBin != newBin) {
            atomTable->updateImportanceIndex(this, oldBin);
            StatisticsMonitor::getInstance()->atomChangeImportanceBin(type, oldBin, newBin);
        }
    }
}

#ifndef PUT_OUTGOING_SET_IN_LINKS
void Atom::setOutgoingSet(const std::vector<Handle>& outgoingVector)
   throw (RuntimeException)
{
    //printf("Atom::setOutgoingSet\n");
    if (atomTable != NULL) {
        throw RuntimeException(TRACE_INFO, 
           "Cannot change the OutgoingSet of an atom already "
           "inserted into an AtomTable\n");
    }
#ifdef PEFORM_INVALID_HANDLE_CHECKS
    // Make sure that garbage is not being passed in.
    // We'd like to perform a test for valid values here, but it seems
    // the NMXmlParser code intentionally adds Handle::UNDEFINED to link nodes,
    // which it hopefully repairs later on ...
    for (int i = 0; i < outgoingVector.size(); i++) {
        if (TLB::isInvalidHandle(outgoingVector[i])) {
            throw RuntimeException(TRACE_INFO, "setOutgoingSet was passed invalid handles\n");
        }
    }
#endif
    outgoing = outgoingVector;
    // if the link is unordered, it will be normalized by sorting the elements in the outgoing list.
    if (ClassServer::isA(type, UNORDERED_LINK)) {
        std::sort(outgoing.begin(), outgoing.end(), CoreUtils::HandleComparison());
    }
<<<<<<< HEAD
=======
#else
    if (outgoing) {
        free(outgoing);
        outgoing = NULL;
    }
    arity = outgoingVector.size();
    if (arity > 0) {
        outgoing = (Handle*) malloc(sizeof(Handle) * arity);
        for (int i = 0; i < arity; i++) {
#ifdef PEFORM_INVALID_HANDLE_CHECKS
            // We'd like to perform a test for valid values here, but it seems
            // the NMXmlParser code intentionally adds Handle::UNDEFINED to link nodes,
            // which it hopefully repairs later on ...
            if (TLB::isInvalidHandle(outgoingVector[i])) {
                throw RuntimeException(TRACE_INFO, "setOutgoingSet was passed invalid handles\n");
            }
#endif
            outgoing[i] = outgoingVector[i];
        }
    }
    if (ClassServer::isA(type, UNORDERED_LINK)) {
        qsort(outgoing, arity, sizeof(Handle), CoreUtils::handleCompare);
    }
#endif
>>>>>>> 9e2cb87b
}

void Atom::addOutgoingAtom(Handle h)
{
#ifdef PEFORM_INVALID_HANDLE_CHECKS
    // We'd like to perform a test for valid values here, but it seems
    // the NMXmlParser code intentionally adds Handle::UNDEFINED to link nodes,
    // which it hopefully repairs later on ...
    if (TLB::isInvalidHandle(h))
        throw RuntimeException(TRACE_INFO, "addOutgoingAtom was passed invalid handles\n");
#endif
    outgoing.push_back(h);
}

Atom * Atom::getOutgoingAtom(int position) const throw (RuntimeException)
{
    // checks for a valid position
    if ((position < getArity()) && (position >= 0)) {
        return TLB::getAtom(outgoing[position]);
    } else {
        throw RuntimeException(TRACE_INFO, "invalid outgoing set index %d", position);
    }
}
#endif /* PUT_OUTGOING_SET_IN_LINKS */

void Atom::addIncomingHandle(Handle handle)
{

    // creates a new entry with handle
    HandleEntry* entry = new HandleEntry(handle);
    // entry is placed in the first position of the incoming set
    entry->next = incoming;
    incoming = entry;
}

void Atom::removeIncomingHandle(Handle handle) throw (RuntimeException)
{

    //printf("Entering Atom::removeIncomingHandle(): handle:\n%s\nincoming:\n%s\n", TLB::getAtom(handle)->toShortString().c_str(), incoming->toString().c_str());
    HandleEntry* current = incoming;
    // checks if incoming set is empty
    if (incoming == NULL) {
        throw RuntimeException(TRACE_INFO, "unable to extract incoming element from empty set");
    }

    // checks if the handle to be removed is the first one
    if (incoming->handle == handle) {
        incoming = incoming->next;
        current->next = NULL;
        delete current;
    } else {
        if (current->next == NULL) {
            throw RuntimeException(TRACE_INFO, "unable to extract incoming element");
        }
        // scans the list looking for the desired handle
        while (current->next->handle != handle) {
            current = current->next;
            if (current->next == NULL) {
                throw RuntimeException(TRACE_INFO, "unable to extract incoming element");
            }
        }
        // deletes entry when the handle is found
        HandleEntry* foundit = current->next;
        current->next = foundit->next;
        foundit->next = NULL;
        delete foundit;
    }
    //printf("Exiting Atom::removeIncomingHandle(): incoming:\n%s\n", incoming->toString().c_str());
}

void Atom::merge(Atom* other) throw (InconsistenceException)
{
    if (*this != *other)
        throw InconsistenceException(TRACE_INFO,
             "Different atoms cannot be merged");

    // Merges the incoming set and updates the outgoingSets
    // XXX Is it really correct to merge incoming sets?  
    // Normally, the incoming set is fixed up when an atom is added to
    // the atom table.  So this seems like the wrong palce to do this.
    // Also, the code below fails to remove 'other' from incoming sets,
    // and this seems like an un-accounted-for possibility ... !?
    //
    // Merging the outgoing sets is also kind-of-weird, as
    // it breaks the core assumption that atoms are immutable
    // once they've been added to the atomtable.  So really, 
    // a merge should be allowed *only* if the 'this' is not
    // in an atom table! Yet, that is not how merge() is invoked.
    // I dunno, this whole idea of 'merge' seems awful fishy, 
    // its not at all clear that any of the semantics implemented
    // here are correct!
    //
    Handle thisHandle = TLB::getHandle(this);
    Handle otherHandle = TLB::holdsHandle(other);

    HandleEntry *inc = other->getIncomingSet();
    while (inc != NULL) {
        addIncomingHandle(inc->handle);

        // For links, merge the outgoing sets.
        Atom *incAtom = TLB::getAtom(inc->handle);
        Link *link = dynamic_cast<Link *>(incAtom);
        if (link) {
            std::vector<Handle> outgoingSet = link->getOutgoingSet();
            for (int i = 0; i < link->getArity(); i++) {
                if (outgoingSet[i] == otherHandle) {
                    outgoingSet[i] = thisHandle;
                }
            }
            // Although we have direct access to outgoing here, we need to
            // call setOutgoingSet anyway, since special handling may be
            // need by subclasses (e.g, sorting of the outgoing, if it's
            // an unordered link)
            link->setOutgoingSet(outgoingSet);
        }
        inc = inc->next;
    }


    //setImportance((getImportance() + other->getImportance()) / 2);
    //setHeat((getHeat() + other->getHeat()) / 2);

#ifdef USE_SHARED_DEFAULT_TV
    // TruthValue::merge() method always return a new TV object
    TruthValue* mergedTv = truthValue->merge(other->getTruthValue());
    if (truthValue != &(TruthValue::DEFAULT_TV())) {
        delete(truthValue);
    }
    if (mergedTv == &(TruthValue::DEFAULT_TV())) {
        delete(mergedTv);
        truthValue = (TruthValue*) & (TruthValue::DEFAULT_TV());
    } else {
        truthValue = mergedTv;
    }
#else
    TruthValue* mergedTv = truthValue->merge(other->getTruthValue()); // always return a new TV object
    delete(truthValue);
    truthValue = mergedTv;
#endif

    //cprintf(DEBUG, ">> This atom's truth values after merge: %f %f %f\n", truthValue->getMean(), truthValue->getConfidence(), truthValue->getCount());
}

bool Atom::getFlag(int flag) const
{
    return (flags & flag) != 0;
}

void Atom::setFlag(int flag, bool value)
{
    if (value) {
        flags |= flag;
    } else {
        flags &= ~(flag);
    }
}

void Atom::unsetRemovalFlag(void)
{
    flags &= ~MARKED_FOR_REMOVAL;
}

void Atom::markForRemoval(void)
{
    flags |= MARKED_FOR_REMOVAL;
}

void Atom::setAtomTable(AtomTable *tb)
{
    atomTable = tb;
}

AtomTable *Atom::getAtomTable() const
{
    return(atomTable);
}

HandleEntry *Atom::getNeighbors(bool fanin, bool fanout, Type desiredLinkType, bool subClasses) const
{

    HandleEntry *answer = NULL;
    Handle me = TLB::getHandle(this);

    for (HandleEntry *h = getIncomingSet(); h != NULL; h = h ->next) {
        Link *link = dynamic_cast<Link*>(TLB::getAtom(h->handle));
        Type linkType = link->getType();
        //printf("linkType = %d desiredLinkType = %d\n", linkType, desiredLinkType);
        if ((linkType == desiredLinkType) || (subClasses && ClassServer::isA(linkType, desiredLinkType))) {
            int linkArity = link->getArity();
            for (int i = 0; i < linkArity; i++) {
                Handle handle = link->getOutgoingSet()[i];
                if (handle == me) continue;
                if (!fanout && link->isSource(me)) continue;
                if (!fanin && link->isTarget(me)) continue;
                HandleEntry *n = new HandleEntry(handle);
                n->next = answer;
                answer = n;
            }
        }
    }

    return answer;
}<|MERGE_RESOLUTION|>--- conflicted
+++ resolved
@@ -50,15 +50,11 @@
 
 using namespace opencog;
 
-<<<<<<< HEAD
 #ifndef PUT_OUTGOING_SET_IN_LINKS
 void Atom::init(Type t, const std::vector<Handle>& outg, const TruthValue& tv)
 #else
 void Atom::init(Type t, const TruthValue& tv)
 #endif
-=======
-void Atom::init(Type t, const std::vector<Handle>& outg, const TruthValue& tv)
->>>>>>> 9e2cb87b
 {
     // resets all flags
     flags = 0;
@@ -211,33 +207,6 @@
     if (ClassServer::isA(type, UNORDERED_LINK)) {
         std::sort(outgoing.begin(), outgoing.end(), CoreUtils::HandleComparison());
     }
-<<<<<<< HEAD
-=======
-#else
-    if (outgoing) {
-        free(outgoing);
-        outgoing = NULL;
-    }
-    arity = outgoingVector.size();
-    if (arity > 0) {
-        outgoing = (Handle*) malloc(sizeof(Handle) * arity);
-        for (int i = 0; i < arity; i++) {
-#ifdef PEFORM_INVALID_HANDLE_CHECKS
-            // We'd like to perform a test for valid values here, but it seems
-            // the NMXmlParser code intentionally adds Handle::UNDEFINED to link nodes,
-            // which it hopefully repairs later on ...
-            if (TLB::isInvalidHandle(outgoingVector[i])) {
-                throw RuntimeException(TRACE_INFO, "setOutgoingSet was passed invalid handles\n");
-            }
-#endif
-            outgoing[i] = outgoingVector[i];
-        }
-    }
-    if (ClassServer::isA(type, UNORDERED_LINK)) {
-        qsort(outgoing, arity, sizeof(Handle), CoreUtils::handleCompare);
-    }
-#endif
->>>>>>> 9e2cb87b
 }
 
 void Atom::addOutgoingAtom(Handle h)
