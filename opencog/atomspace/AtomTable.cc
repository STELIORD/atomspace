--- conflicted
+++ resolved
@@ -88,28 +88,21 @@
 
     // No one who shall look at these atoms shall ever again
     // find a reference to this atomtable.
-<<<<<<< HEAD
     UUID undef = Handle::UNDEFINED.value();
     for (auto pr : _atom_set) {
         pr.second->_atomTable = NULL;
         pr.second->_uuid = undef;
-=======
-    for (const Handle& h : _atom_set) {
-        h->_atomTable = NULL;
-        h->_uuid = Handle::INVALID_UUID;
-
         // Aiee ... We added this link to every incoming set;
         // thus, it is our responsibility to remove it as well.
         // This is a stinky design, but I see no other way,
         // because it seems that we can't do this in the Atom
         // destructor (which is where this should be happening).
-        LinkPtr lll(LinkCast(h));
+        LinkPtr lll(LinkCast(pr.second));
         if (lll) {
             for (AtomPtr a : lll->_outgoing) {
                 a->remove_atom(lll);
             }
         }
->>>>>>> 5b1c2d5b
     }
 }
 
@@ -237,35 +230,6 @@
 // If we have a uuid but no atom pointer, find the atom pointer.
 Handle AtomTable::getHandle(UUID uuid) const
 {
-<<<<<<< HEAD
-=======
-    // If we have an atom, but don't know the uuid, find uuid.
-    if (Handle::INVALID_UUID == h.value())
-        return getHandle(AtomPtr(h));
-
-    // If we have both a uuid and pointer, AND the pointer is
-    // pointing to an atom that is in this table (not some other
-    // table), then there's nothing to do.  Otherwise, we have to
-    // find the equivalent atom in this atomspace.
-    // Note: we access the naked pointer itself; that's because
-    // Handle itself calls this method to resolve null pointers.
-    if (h._ptr) {
-        if (this == h._ptr->_atomTable)
-            return h;
-
-        // try getting this atomtable's version first
-        Handle hthis = getHandle(AtomPtr(h));
-        if (hthis) return hthis;
-
-        if (_environ) {
-            Handle henv = _environ->getHandle(h);
-            if (henv) return henv;
-        }
-
-        return Handle::UNDEFINED;
-    }
-
->>>>>>> 5b1c2d5b
     // Read-lock for the _atom_set.
     std::lock_guard<std::recursive_mutex> lck(_mtx);
 
@@ -527,67 +491,11 @@
         // methods on those atoms.
         bool need_copy = false;
         for (size_t i = 0; i < arity; i++) {
-<<<<<<< HEAD
             if (NULL == ogs[i]._ptr.get()) {
                 prt_diag(atom, i, arity, ogs);
                 throw RuntimeException(TRACE_INFO,
                            "AtomTable - Attempting to insert link with "
                            "invalid outgoing members");
-=======
-            Handle h(ogs[i]);
-            // It can happen that the uuid is assigned, but the pointer
-            // is NULL. In that case, we should at least know about this
-            // uuid.  We explicitly test h._ptr.get() so as not to
-            // accidentally call resolve() during the test.
-            // XXX ??? How? How can this happen ??? How could we have a
-            // UUID but no pointer? Some persistance scenario ???
-            // Please explain ...
-            if (NULL == h._ptr.get()) {
-                if (Handle::INVALID_UUID == h.value()) {
-                    prt_diag(atom, i, arity, ogs);
-                    throw RuntimeException(TRACE_INFO,
-                               "AtomTable - Attempting to insert link with "
-                               "invalid outgoing members");
-                }
-                auto it = _atom_set.find(h);
-                if (it != _atom_set.end()) {
-                    h = *it;
-
-                    // OK, here's the deal. We really need to fixup
-                    // link so that it holds a valid atom pointer. We
-                    // do that here. Unfortunately, this is not really
-                    // thread-safe, and there is no particularly elegant
-                    // way to lock. So we punt.  This makes sense,
-                    // because it is unlikely that one thread is going to
-                    // be wingeing on the outgoing set, while another
-                    // thread is performing an atom-table add.  I'm pretty
-                    // sure its a user error if the user fails to serialize
-                    // atom table adds appropriately for their app.
-                    lll->_outgoing[i]->remove_atom(lll);
-                    lll->_outgoing[i] = h;
-                    lll->_outgoing[i]->insert_atom(lll);
-                } else {
-                    // XXX FIXME. This can trigger when external code
-                    // removes atoms from the atomspace, but retains
-                    // copies of the (now defunct, because deleted)
-                    // UUID's.  That is, when an atom is removed from
-                    // the atomtable, it's UUID is no longer valid, and
-                    // So that external code should not have saved the
-                    // UUID's.  However, if it did, and then created a
-                    // handle out of them, then the handle would have
-                    // a null atom pointer and a positive UUID, and we
-                    // end up here.  This is a user error.  Note: the
-                    // atomspace benchmark has been known to do this.
-                    //
-                    // Perhaps there are other weird secenarios, an we
-                    // should search the environmnet first, before
-                    // throwing... (we did not search environmnet,
-                    // above ... this may need fixing...)
-                    prt_diag(atom, i, arity, ogs);
-                    throw RuntimeException(TRACE_INFO,
-                        "AtomTable - Atom in outgoing set isn't known!");
-                }
->>>>>>> 5b1c2d5b
             }
 
             // The outgoing set must consist entirely of atoms
