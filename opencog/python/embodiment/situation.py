__author__ = 'keyvan'

from opencog.atomspace import AtomSpace, types, TruthValue
from random import randrange
from utility.generic import subsets_of_len_two

_default_tv = TruthValue(1,1)

class CombinationDescriptor(object):
    pass

class TypeDescriptor(CombinationDescriptor):

    def __init__(self, weight, object_type, block_type_descriptions=None):
        self.weight = weight
        self.object_type = object_type
        self.block_type_descriptions = block_type_descriptions

class SpatialRelationDescriptor(CombinationDescriptor):

    def __init__(self, weight, type_descriptors, relation):
        self.weight = weight
        self.type_descriptors = type_descriptors
        self.relation = relation

class SituationGenerator(object):

    def __init__(self, atomspace):
        self.atomspace = atomspace
        near_predicate_node = self.atomspace.add_node(types.PredicateNode, 'near', _default_tv)
        on_top_of_predicate_node = self.atomspace.add_node(types.PredicateNode, 'on-top-of', _default_tv)
        underneath_predicate_node = self.atomspace.add_node(types.PredicateNode, 'underneath', _default_tv)
        inside_predicate_node = self.atomspace.add_node(types.PredicateNode, 'inside', _default_tv)
        adjacent_to_predicate_node = self.atomspace.add_node(types.PredicateNode, 'adjacent-to', _default_tv)

        self.spatial_relations = [near_predicate_node, on_top_of_predicate_node,
                                  underneath_predicate_node, inside_predicate_node, adjacent_to_predicate_node]
        self._counter_by_type = {}

    def _generate_unique_name(self, object_type):

        if object_type in self._counter_by_type:
            self._counter_by_type[object_type] += 1
        else:
            self._counter_by_type[object_type] = 0

        return object_type + '_' +  str(self._counter_by_type[object_type])

    def _generate_block_entity_nodes_from_description(self, type_descriptor):
        nodes = []
        for i in xrange(type_descriptor.weight):
            entity_node = self.atomspace.add_node(types.BlockEntityNode,
                self._generate_unique_name(type_descriptor.object_type), _default_tv)
            if type_descriptor.block_type_descriptions is not None:
                for property, predicate_type, predicate_value in type_descriptor.block_type_descriptions:
                    for i in range(randrange(1,10)):
                        block = self.atomspace.add_node(types.StructureNode,
                            self._generate_unique_name('CHUNK_BLOCK'), _default_tv)
                        predicate_node = self.atomspace.add_node(types.PredicateNode, property, _default_tv)
                        value_node = self.atomspace.add_node(types.__dict__[predicate_type],
                            predicate_value, _default_tv)
                        list_link = self.atomspace.add_link(types.ListLink, [block, value_node])
                        self.atomspace.add_link(types.EvaluationLink, [predicate_node, list_link], _default_tv)

                        part_of_predicate = self.atomspace.add_node(types.PredicateNode, 'part-of', _default_tv)
                        list_link = self.atomspace.add_link(types.ListLink, [block, entity_node])
                        self.atomspace.add_link(types.EvaluationLink, [part_of_predicate, list_link], _default_tv)
            nodes.append(entity_node)
        return nodes

    def generate_situation(self, **kwargs):
        if 'randomness' not in kwargs:
            randomness=0
        else:
            randomness = kwargs['randomness']
        if 'type_descriptors' not in kwargs:
            type_descriptors = []
        else:
            type_descriptors = kwargs['type_descriptors']
        if 'spatial_relation_descriptors' not in kwargs:
            spatial_relation_descriptors = []
        else:
            spatial_relation_descriptors = kwargs['spatial_relation_descriptors']

        entity_nodes = []
        for descriptor in spatial_relation_descriptors:
            for i in range(descriptor.weight):
                for first_descriptor, second_descriptor in subsets_of_len_two(descriptor.type_descriptors):
                    for first_node in self._generate_block_entity_nodes_from_description(first_descriptor):
                        entity_nodes.append(first_node)
                        for second_node in self._generate_block_entity_nodes_from_description(second_descriptor):
                            entity_nodes.append(second_node)
                            list_link = self.atomspace.add_link(types.ListLink, [first_node, second_node])
                            predicate_node = self.atomspace.add_node(types.PredicateNode, descriptor.relation, _default_tv)
                            self.atomspace.add_link(types.EvaluationLink, [predicate_node, list_link], _default_tv)

        for descriptor in type_descriptors:
            entity_nodes += self._generate_block_entity_nodes_from_description(descriptor)

        number_of_entities = len(entity_nodes)
        for i in range(int(round(randomness * number_of_entities))):
            # select two random entities
            index_of_first_entity = randrange(number_of_entities)
            while True:
                index_of_second_entity = randrange(number_of_entities)
                if index_of_first_entity != index_of_second_entity:
                    break
            list_link = self.atomspace.add_link(types.ListLink,
                [entity_nodes[index_of_first_entity], entity_nodes[index_of_second_entity]])
            predicate_node =  self.spatial_relations[randrange(len(self.spatial_relations))]
            self.atomspace.add_link(types.EvaluationLink, [predicate_node, list_link], _default_tv)

def generate_sample_situation(atomspace):

    garden_descriptor = TypeDescriptor(5, 'tree', [('color', 'ConceptNode', 'green'),
<<<<<<< HEAD
                                                    ('color', 'ConceptNode', 'brown')])
=======
                                                   ('color', 'ConceptNode', 'brown')])
>>>>>>> 8135c75d
    #    Describes 10 instances following Scheme definition of a tree:
    #
    #    (EvaluationLink (stv 1 0.0012484394)
    #        (PredicateNode 'block-list')
    #        (ListLink
    #            (BlockEntityNode 'tree' (av 1000 0 0))
    #            (ListLink
    #                (StructureNode 'CHUNK_BLOCK_0')
    #                (StructureNode 'CHUNK_BLOCK_1')
    #        )
    #    )
    #
    #    (EvaluationLink (stv 1 0.0012484394)
    #        (PredicateNode 'color')
    #        (ListLink
    #            (StructureNode 'CHUNK_BLOCK_0')
    #            (ConceptNode 'green')
    #        )
    #    )
    #
    #    (EvaluationLink (stv 1 0.0012484394)
    #        (PredicateNode 'color')
    #        (ListLink
    #            (StructureNode 'CHUNK_BLOCK_1')
    #            (ConceptNode 'brown')
    #        )
    #    )
    #
    #    Note: A random number >0 <10 of blocks with given description
    #    are generated, all bound to given 'block_type_descriptions' which
    #    is a list of tuples in form of:
    #    (property_name, predicate_type, predicate_value)
    #    e.g. for tree, block_type_descriptions would be:
    #    [('color', 'ConceptNode', 'green'), ('color', 'ConceptNode', 'brown')]


    house_descriptor = TypeDescriptor(1, 'house')

    village_descriptor = SpatialRelationDescriptor(2, [house_descriptor, garden_descriptor], 'adjacent-to')

    SituationGenerator(atomspace).generate_situation(spatial_relation_descriptors=[village_descriptor],randomness=0.2)

from logic import *
from fishgram import *
def test(atomspace):
    generate_sample_situation(atomspace)
    atomspace.print_list()

    print '\n==========================================='
<<<<<<< HEAD
    print 'Fishgram'
    print '===========================================\n'
    from fishgram import *
=======
    print 'Fishgram preprocessing'
    print '===========================================\n'
    chainer = Chainer(atomspace)
    target = T('EvaluationLink',
        atomspace.add(t.PredicateNode, 'contains-block-of-color'),
        new_var()
    )
    chainer.bc(target);

    import pdb; pdb.set_trace()

    print '\n==========================================='
    print 'Fishgram'
    print '===========================================\n'
>>>>>>> 8135c75d
    fishAndChips = Fishgram(atomspace)
    notice_changes(atomspace)
    fishAndChips.forest.extractForest()
    fishAndChips.run()

    print 'concept nodes'
<<<<<<< HEAD
    fish.outputConceptNodes(layers)
=======
    fishAndChips.outputConceptNodes(layers)
>>>>>>> 8135c75d

    print '\n==========================================='
    print 'PLN - all subsets'
    print '===========================================\n'

<<<<<<< HEAD
    from logic import *
    chainer = Chainer(atomspace)

    concept_nodes = (atomspace.get_atoms_by_type(types.ConceptNode, False)+
                    atomspace.get_atoms_by_type(types.PredicateNode))
    concept_nodes = [n for n in concept+nodes if n.type_name in ['ConceptNode', 'PredicateNode']]
=======
    chainer = Chainer(atomspace)

    concept_nodes = (atomspace.get_atoms_by_type(types.ConceptNode, False)+
                     atomspace.get_atoms_by_type(types.PredicateNode))
    concept_nodes = [n for n in concept_nodes if n.type_name in ['ConceptNode', 'PredicateNode']]
>>>>>>> 8135c75d
    concept_nodes = map(Tree, concept_nodes)

    print len(concept_nodes),'concepts'

    for A in concept_nodes:
        for B in concept_nodes:
            target = T('SubsetLink', A, B)

            print target
            results = chainer.bc(target)
<<<<<<< HEAD
            print results
=======
            print results


if __name__ == '__main__':
    atomspace = AtomSpace()

    # jade.ATOMS
    ENTITY = atomspace.add_node('VariableNode', '$ENTITY')
    BLOCK =  atomspace.add_node('VariableNode', '$BLOCK')
    COLOR =  atomspace.add_node('VariableNode', '$COLOR')
    
    atomspace.add_link('ForAllLink',
        [atomspace.add_link('ListLink', [ENTITY, BLOCK, COLOR]),
         atomspace.add_link('ImplicationLink',
             [atomspace.add_link('AndLink',
                 [atomspace.add_link('EvaluationLink',
                    [atomspace.add_node('PredicateNode', 'part-of'),
                     atomspace.add_link('ListLink', [BLOCK, ENTITY])]),
                  atomspace.add_link('EvaluationLink',
                      [atomspace.add_node('PredicateNode', 'color'),
                       atomspace.add_link('ListLink', [BLOCK, COLOR])])]),
              atomspace.add_link('EvaluationLink',
                  [atomspace.add_node('PredicateNode', 'contains-block-of-color'),
                   atomspace.add_link('ListLink', [ENTITY, COLOR])
                  ])
             ])
        ], _default_tv)

    ENTITY1 = atomspace.add_node('VariableNode','$ENTITY1')
    ENTITY2 = atomspace.add_node('VariableNode','$ENTITY2')
    CATEGORY = atomspace.add_node('VariableNode','$CATEGORY')

    atomspace.add_link('ForAllLink',
        [atomspace.add_link('ListLink', [ENTITY1, ENTITY2, CATEGORY]),
         atomspace.add_link('ImplicationLink',
             [atomspace.add_link('AndLink',
                 [atomspace.add_link('EvaluationLink',
                     [atomspace.add_node('PredicateNode', 'adjacent-to'),
                      atomspace.add_link('ListLink', [ENTITY1, ENTITY2])]),
                  atomspace.add_link('MemberLink',[ENTITY2, CATEGORY])]),
              atomspace.add_link('EvaluationLink',
                  [atomspace.add_node('PredicateNode', 'near-object-of-type'),
                   atomspace.add_link('ListLink', [ENTITY1, CATEGORY])
                  ])
             ])
        ], _default_tv)


    test(atomspace)
>>>>>>> 8135c75d
<|MERGE_RESOLUTION|>--- conflicted
+++ resolved
@@ -113,11 +113,7 @@
 def generate_sample_situation(atomspace):
 
     garden_descriptor = TypeDescriptor(5, 'tree', [('color', 'ConceptNode', 'green'),
-<<<<<<< HEAD
-                                                    ('color', 'ConceptNode', 'brown')])
-=======
                                                    ('color', 'ConceptNode', 'brown')])
->>>>>>> 8135c75d
     #    Describes 10 instances following Scheme definition of a tree:
     #
     #    (EvaluationLink (stv 1 0.0012484394)
@@ -167,11 +163,6 @@
     atomspace.print_list()
 
     print '\n==========================================='
-<<<<<<< HEAD
-    print 'Fishgram'
-    print '===========================================\n'
-    from fishgram import *
-=======
     print 'Fishgram preprocessing'
     print '===========================================\n'
     chainer = Chainer(atomspace)
@@ -186,37 +177,23 @@
     print '\n==========================================='
     print 'Fishgram'
     print '===========================================\n'
->>>>>>> 8135c75d
     fishAndChips = Fishgram(atomspace)
     notice_changes(atomspace)
     fishAndChips.forest.extractForest()
     fishAndChips.run()
 
     print 'concept nodes'
-<<<<<<< HEAD
-    fish.outputConceptNodes(layers)
-=======
     fishAndChips.outputConceptNodes(layers)
->>>>>>> 8135c75d
 
     print '\n==========================================='
     print 'PLN - all subsets'
     print '===========================================\n'
 
-<<<<<<< HEAD
-    from logic import *
-    chainer = Chainer(atomspace)
-
-    concept_nodes = (atomspace.get_atoms_by_type(types.ConceptNode, False)+
-                    atomspace.get_atoms_by_type(types.PredicateNode))
-    concept_nodes = [n for n in concept+nodes if n.type_name in ['ConceptNode', 'PredicateNode']]
-=======
     chainer = Chainer(atomspace)
 
     concept_nodes = (atomspace.get_atoms_by_type(types.ConceptNode, False)+
                      atomspace.get_atoms_by_type(types.PredicateNode))
     concept_nodes = [n for n in concept_nodes if n.type_name in ['ConceptNode', 'PredicateNode']]
->>>>>>> 8135c75d
     concept_nodes = map(Tree, concept_nodes)
 
     print len(concept_nodes),'concepts'
@@ -227,9 +204,6 @@
 
             print target
             results = chainer.bc(target)
-<<<<<<< HEAD
-            print results
-=======
             print results
 
 
@@ -278,5 +252,4 @@
         ], _default_tv)
 
 
-    test(atomspace)
->>>>>>> 8135c75d
+    test(atomspace)