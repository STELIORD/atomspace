/*
 * opencog/learning/moses/moses/scoring.cc
 *
 * Copyright (C) 2002-2008 Novamente LLC
 * Copyright (C) 2012 Poulin Holdings
 * All Rights Reserved
 *
 * Written by Moshe Looks, Nil Geisweiller, Linas Vepstas
 *
 * This program is free software; you can redistribute it and/or modify
 * it under the terms of the GNU Affero General Public License v3 as
 * published by the Free Software Foundation and including the exceptions
 * at http://opencog.org/wiki/Licenses
 *
 * This program is distributed in the hope that it will be useful,
 * but WITHOUT ANY WARRANTY; without even the implied warranty of
 * MERCHANTABILITY or FITNESS FOR A PARTICULAR PURPOSE.  See the
 * GNU General Public License for more details.
 *
 * You should have received a copy of the GNU Affero General Public License
 * along with this program; if not, write to:
 * Free Software Foundation, Inc.,
 * 51 Franklin Street, Fifth Floor, Boston, MA 02110-1301 USA.
 */
#include "scoring.h"

#include <cmath>

#include <boost/range/irange.hpp>
#include <boost/range/algorithm/sort.hpp>
#include <boost/range/algorithm/for_each.hpp>
#include <boost/range/algorithm/transform.hpp>
#include <boost/range/algorithm/max_element.hpp>
#include <boost/range/algorithm_ext/for_each.hpp>
#include <boost/range/adaptor/map.hpp>
#include <boost/range/adaptor/filtered.hpp>
#include <boost/range/adaptor/reversed.hpp>
#include <boost/range/adaptor/transformed.hpp>

#include <boost/spirit/include/phoenix_core.hpp>
#include <boost/spirit/include/phoenix_operator.hpp>

#include <opencog/util/numeric.h>
#include <opencog/util/KLD.h>
#include <opencog/util/MannWhitneyU.h>
#include <opencog/comboreduct/table/table_io.h>

namespace opencog { namespace moses {

using namespace std;
using boost::adaptors::map_values;
using boost::adaptors::map_keys;
using boost::adaptors::filtered;
using boost::adaptors::reversed;
using boost::adaptors::transformed;
using boost::transform;
using namespace boost::phoenix;
using boost::phoenix::arg_names::arg1;
using namespace boost::accumulators;

// helper to log a combo_tree and its behavioral score
inline void log_candidate_pbscore(const combo_tree& tr,
                                  const penalized_bscore& pbs)
{
    if (!logger().isFineEnabled())
        return;

    logger().fine() << "Evaluate candidate: " << tr << "\n"
                    << "\tBScored: " << pbs;
}

void bscore_base::set_complexity_coef(unsigned alphabet_size, float p)
{
    // Both p==0.0 and p==0.5 are singularities in the forumla.
    // See the explanation in the comment above ctruth_table_bscore.
    complexity_coef = 0.0;
    occam = (p > 0.0f && p < 0.5f);
    if (occam)
        complexity_coef = discrete_complexity_coef(alphabet_size, p);

    logger().info() << "BScore noise = " << p
                    << " alphabest size = " << alphabet_size
                    << " complexity ratio = " << 1.0/complexity_coef;
}

void bscore_base::set_complexity_coef(score_t complexity_ratio)
{
    complexity_coef = 0.0;
    occam = (complexity_ratio > 0.0);
    if (occam)
        complexity_coef = 1.0 / complexity_ratio;

    logger().info() << "BScore complexity ratio = " << 1.0/complexity_coef;
}

////////////////////
// logical_bscore //
////////////////////
        
penalized_bscore logical_bscore::operator()(const combo_tree& tr) const
{
    combo::complete_truth_table tt(tr, arity);
    penalized_bscore pbs(
        make_pair<behavioral_score, score_t>(behavioral_score(target.size()), 0));

    boost::transform(tt, target, pbs.first.begin(), [](bool b1, bool b2) {
            return -score_t(b1 != b2); });

    if (occam)
        pbs.second = tree_complexity(tr) * complexity_coef;

    return pbs;
}

behavioral_score logical_bscore::best_possible_bscore() const
{
    return behavioral_score(target.size(), 0);
}

score_t logical_bscore::min_improv() const
{
    return 0.5;
}

///////////////////
// contin_bscore //
///////////////////

// Note that this returns a POSITIVE number.
score_t contin_complexity_coef(unsigned alphabet_size, double stdev)
{
    return log(alphabet_size) * 2 * sq(stdev);
}

penalized_bscore contin_bscore::operator()(const combo_tree& tr) const
{
    // OTable target is the table of output we want to get.
    penalized_bscore pbs;

    // boost/range/algorithm/transform.
    // Take the input vectors cit, target, feed the elts to anon
    // funtion[] (which just computes square of the difference) and
    // put the results into bs.
    interpreter_visitor iv(tr);
    auto interpret_tr = boost::apply_visitor(iv);
    boost::transform(cti, target, back_inserter(pbs.first),
                     [&](const multi_type_seq& mts, const vertex& v) {
                         contin_t tar = get_contin(v),
                             res = get_contin(interpret_tr(mts.get_variant()));
                         return -err_func(res, tar);
                     });
    // add the Occam's razor feature
    if (occam)
        pbs.second = tree_complexity(tr) * complexity_coef;

    // Logger
    log_candidate_pbscore(tr, pbs);
    // ~Logger

    return pbs;
}

behavioral_score contin_bscore::best_possible_bscore() const
{
    return behavioral_score(target.size(), 0);
}

score_t contin_bscore::min_improv() const
{
    // The backwards compat version of this is 0.0.  But for
    // continuously-variable scores, this is crazy, as the
    // system falls into a state of tweaking the tenth decimal place,
    // Limit any such tweaking to 4 decimal places of precision.
    // (thus 1e-4 below).
    //
    // Note: positive min_improv is taken as an absolute score.
    // Negative min_improve is treated as a relative score.
    return -1.0e-4;
}
        
void contin_bscore::set_complexity_coef(unsigned alphabet_size, float stdev)
{
    occam = (stdev > 0.0);
    complexity_coef = 0.0;
    if (occam)
        complexity_coef = contin_complexity_coef(alphabet_size, stdev);

    logger().info() << "contin_bscore noise = " << stdev
                    << " alphabest size = " << alphabet_size
                    << " complexity ratio = " << 1.0/complexity_coef;
}

///////////////////
// discriminator //
///////////////////

discriminator::discriminator(const CTable& ct)
    : _ctable(ct)
{
    _output_type = ct.get_output_type();
    if (_output_type == id::boolean_type) {
        // For boolean tables, sum the total number of 'T' values
        // in the output. 
        sum_outputs = [](const CTable::counter_t& c)->score_t
        {
            return c.get(id::logical_true);
        };
    } else if (_output_type == id::contin_type) {
        // For contin tables, we return the sum of the row values.
        sum_outputs = [](const CTable::counter_t& c)->score_t
        {
            score_t res = 0.0;
            for (const CTable::counter_t::value_type& cv : c)
                res += get_contin(cv.first) * cv.second;
            return res;
        };
    } else {
        OC_ASSERT(false, "Discriminator, unsupported output type");
        return;
    }

    _positive_total = 0.0;
    _negative_total = 0.0;
    for (const CTable::value_type& vct : _ctable) {
        // vct.first = input vector
        // vct.second = counter of outputs

        double sum_pos = sum_outputs(vct.second);
        double sum_neg;
        unsigned totalc = vct.second.total_count();
        if (_output_type == id::boolean_type) {
            sum_neg = totalc - sum_pos;
        } else {
            sum_neg = -sum_pos;
        }
        _positive_total += sum_pos;
        _negative_total += sum_neg;
    }
    logger().info() << "Discriminator: num_positive=" << _positive_total
                    << " num_negative=" << _negative_total;
}


discriminator::d_counts::d_counts()
{
    true_positive_sum = 0.0;
    false_positive_sum = 0.0;
    positive_count = 0.0;
    true_negative_sum = 0.0;
    false_negative_sum = 0.0;
    negative_count = 0.0;
};

discriminator::d_counts discriminator::count(const combo_tree& tr) const
{
    d_counts ctr;

    interpreter_visitor iv(tr);
    auto interpret_tr = boost::apply_visitor(iv);

    for (const CTable::value_type& vct : _ctable) {
        // vct.first = input vector
        // vct.second = counter of outputs

        double sum_pos = sum_outputs(vct.second);
        double sum_neg;
        unsigned totalc = vct.second.total_count();
        if (_output_type == id::boolean_type) {
            sum_neg = totalc - sum_pos;
        } else {
            sum_neg = -sum_pos;
        }

        if (interpret_tr(vct.first.get_variant()) == id::logical_true)
        {
            ctr.true_positive_sum += sum_pos;
            ctr.false_positive_sum += sum_neg;
            ctr.positive_count += totalc;
        }
        else
        {
            ctr.true_negative_sum += sum_neg;
            ctr.false_negative_sum += sum_pos;
            ctr.negative_count += totalc;
        }
    }
    return ctr;
}

//////////////////////////
// disciminating_bscore //
/////////////////////////

discriminating_bscore::discriminating_bscore(const CTable& ct,
                                             float min_threshold,
                                             float max_threshold,
                                             float hardness)
    : discriminator(ct),
      _ctable_usize(ct.uncompressed_size()),
      _min_threshold(min_threshold),
      _max_threshold(max_threshold),
      _hardness(hardness)
{
    logger().info("Discriminating scorer, hardness = %f, "
                  "min_threshold = %f, "
                  "max_threshold = %f",
                  _hardness, _min_threshold, _max_threshold);

    // Verify that the thresholds are sane
    OC_ASSERT((0.0 < hardness) && (0.0 <= min_threshold) && (min_threshold <= max_threshold),
        "Discriminating scorer, invalid thresholds.  "
        "The hardness must be positive, the minimum threshold must be "
        "non-negative, and the maximum threshold must be greater "
        "than or equal to the minimum threshold.\n");

    // For boolean tables, the highest possible output is 1.0 (of course)
    if (_output_type == id::boolean_type) {
        _max_output = 1.0;
        _min_output = 0.0;
    }
    else // if (_output_type == id::contin_type)
    {
        // For contin tables, we search for the largest value in the table.
        _max_output = very_worst_score;
        _min_output = very_best_score;
        for (const auto& cr : _ctable) {
            const CTable::counter_t& c = cr.second;
            for (const auto& cv : c) {
                score_t val = get_contin(cv.first);
                _max_output = std::max(_max_output, val);
                _min_output = std::min(_min_output, val);
            }
        }
    }

    logger().info("Discriminating scorer, min_output = %f, "
                  "max_output = %f", _min_output, _max_output);
}

/// The best_possible_bscore is a pair of (best_score, fix_penalty).
/// The best_score is sum_over_variable, at the time that 
/// the sum_over_fixed exceeds the min_threshold.  The fix_penalty is
/// just the penalty applied to sum_over_fixed at this point.
/// Typically, the penalty is zero whenever something is greater than
/// the min_threshold; so the fix_penalty applies only if the min_threshold
/// wasn't actually reached.
behavioral_score discriminating_bscore::best_possible_bscore() const
{
    // create a list, maintained in sorted order by the best row
    // (meaning the row that contributes the most to the overall
    // score). We keep sum positive/negative of that row to not have
    // to recompute it again.
    typedef std::tuple<double, // row's sum positive
                       double, // row's sum negative
                       unsigned> // row's count
        pos_neg_cnt;

    typedef std::multimap<double, pos_neg_cnt> max_vary_t;

    max_vary_t max_vary;
    for (CTable::const_iterator it = _ctable.begin(); it != _ctable.end(); ++it)
    {
        const CTable::counter_t& c = it->second;

        unsigned total = c.total_count();
        double sum_pos = sum_outputs(c);
        double sum_neg;
        if (_output_type == id::boolean_type) {
            sum_neg = total - sum_pos;
        } else {
            sum_neg = -sum_pos;
        }

        double vary = get_variable(sum_pos, sum_neg, total);

        logger().fine() << "Disc: total=" << total << " pos=" << sum_pos
                        << " neg=" << sum_neg << " vary=" << vary;

        const pos_neg_cnt pnc(sum_pos, sum_neg, total);
        max_vary.insert({vary, pnc});
    }

    // Compute best variable part of the score till minimum fixed part
    // is reached. It is assumed that once the fixed part is reached
    // the variable part will only get lower so we can stop doing the
    // calculation.
    //
    // Then we select the best score obtained (accounting for both
    // variable and fixed parts).
    unsigned acc_cnt = 0;
<<<<<<< HEAD
    contin_t acc_pos = 0.0,     // accumulation of positive
        acc_neg = 0.0;          // accumulation of negative
    score_t best_sc = 0.0,  // best score
=======
    score_t acc_pos = 0.0,     // accumulation of positive
        acc_neg = 0.0,      // accumulation of negative
        best_sc = 0.0,      // best score
>>>>>>> 41cc6064
        best_vary = 0.0,    // best score varying component
        best_fixed = 0.0,   // the best score fixed component
        best_fixation_penalty = 0.0; // best score fixed component penalty

    logger().fine() << "Disc: min_thresh=" << _min_threshold;

    foreach (const pos_neg_cnt& pnc, max_vary | map_values | reversed) {
        acc_pos += std::get<0>(pnc);
        acc_neg += std::get<1>(pnc);
        acc_cnt += std::get<2>(pnc);

        // compute current score (and its varying and fixed parts)
        score_t vary = get_variable(acc_pos, acc_neg, acc_cnt),
            fixed = get_fixed(acc_pos, acc_neg, acc_cnt),
            fixation_penalty = get_threshold_penalty(fixed),
            sc = vary + fixation_penalty;

        // update best score (and its varying and fixed parts)
        if (sc > best_sc) {
            best_sc = sc;
            best_vary = vary;
            best_fixed = fixed;
            best_fixation_penalty = fixation_penalty;
        }

        logger().fine() << "Disc: vary=" << vary << " fixed=" << fixed
                        << " score=" << sc;

        // halt if fixed has reached _min_threshold
        if (_min_threshold <= fixed)
            break;
    }

    logger().info("Discriminating scorer, best score = %f", best_sc);
    logger().info("Discriminating scorer, variable component of best score = %f", best_vary);
    logger().info("Discriminating scorer, fixed component of best score = %f", best_fixed);
    logger().info("Discriminating scorer, fixation penalty of best score = %f", best_fixation_penalty);

    return {best_vary, best_fixation_penalty};
}

score_t discriminating_bscore::min_improv() const
{
    return 1.0 / _ctable_usize;
}

// Note that the logarithm is always negative, so this method always
// returns a value that is zero or negative.
score_t discriminating_bscore::get_threshold_penalty(score_t value) const
{
    score_t dst = 0.0;
    if (value < _min_threshold)
        dst = 1.0 - value / _min_threshold;
    
    if (_max_threshold < value)
        dst = (value - _max_threshold) / (1.0 - _max_threshold);

    // Attempt to avoid insane values.
    if (0.99999999 < dst) return -_hardness * 18;
    return _hardness * log(1.0 - dst);
}

void discriminating_bscore::set_complexity_coef(unsigned alphabet_size, float p)
{
    complexity_coef = 0.0;
    // Both p==0.0 and p==0.5 are singularity points in the Occam's
    // razor formula for discrete outputs (see the explanation in the
    // comment above ctruth_table_bscore)
    occam = p > 0.0f && p < 0.5f;
    if (occam)
        complexity_coef = discrete_complexity_coef(alphabet_size, p)
            / _ctable_usize;    // normalized by the size of the table
                                // because the precision is normalized
                                // as well

    logger().info() << "Discriminiating scorer, noise = " << p
                    << " alphabest size = " << alphabet_size
                    << " complexity ratio = " << 1.0/complexity_coef;
}

void discriminating_bscore::set_complexity_coef(score_t ratio)
{
    complexity_coef = 0.0;
    occam = (ratio > 0);

    // The complexity coeff is normalized by the size of the table,
    // because the precision is normalized as well.  So e.g.
    // max precision for boolean problems is 1.0.  However...
    // umm XXX I think the normalization here should be the
    // best-possible activation, not the usize, right?
    //
    // @todo Sounds good too, as long as it's constant, so you would
    // replace _ctable_usize by _ctable_usize * max_activation?
    if (occam)
        complexity_coef = 1.0 / (_ctable_usize * ratio);

    logger().info() << "Discriminating scorer, table size = " << _ctable_usize;
    logger().info() << "Discriminating scorer, complexity ratio = " << 1.0f/complexity_coef;
}


///////////////////
// recall_bscore //
///////////////////

recall_bscore::recall_bscore(const CTable& ct,
                  float min_precision,
                  float max_precision,
                  float hardness) 
    : discriminating_bscore(ct, min_precision, max_precision, hardness)
{
}

penalized_bscore recall_bscore::operator()(const combo_tree& tr) const
{
    d_counts ctr = count(tr);

    // Compute normalized precision and recall.
    score_t tp_fp = ctr.true_positive_sum + ctr.false_positive_sum;
    score_t precision = (0.0 < tp_fp) ? ctr.true_positive_sum / tp_fp : 0.0;

    score_t tp_fn = ctr.true_positive_sum + ctr.false_negative_sum;
    score_t recall = (0.0 < tp_fn) ? ctr.true_positive_sum / tp_fn : 0.0;

    // We are maximizing recall, so that is the first part of the score.
    penalized_bscore pbs;
    pbs.first.push_back(recall);
    
    score_t precision_penalty = get_threshold_penalty(precision);
    pbs.first.push_back(precision_penalty);
    if (logger().isFineEnabled()) 
        logger().fine("recall_bcore: precision = %f  recall=%f  precision penalty=%e",
                     precision, recall, precision_penalty);
 
    // Add the Complexity penalty
    if (occam)
        pbs.second = tree_complexity(tr) * complexity_coef;

    log_candidate_pbscore(tr, pbs);

    return pbs;
}

/// Return the precision for this ctable row(s).
///
/// Since this scorer is trying to maximize recall while holding
/// precision fixed, We should return positive values as long as
/// this table has some positive entries in it. (Why? Because the
/// estimator sorts the table by the value returned here: so 
/// entries with a perfect score should return 1, thos with no 
/// positive entries should return 0, and everything else in the
/// middle.
///
/// For this ctable row collection, we have that:
/// pos == true_positives or false_negatives in this ctable row(s)
/// neg == false_positives or true_negatives in this ctable row(s)
/// cnt == pos + neg
/// How the "best possible model" will score this row depends
/// on what the precision threshold is.
score_t recall_bscore::get_fixed(score_t pos, score_t neg, unsigned cnt) const
{
    return pos / cnt;
}

/// Return the recall for this ctable row(s).
///
/// _positive_total is the total number of rows that are positive.
score_t recall_bscore::get_variable(score_t pos, score_t neg, unsigned cnt) const
{
    return pos / _positive_total;
}

///////////////////
// prerec_bscore //
///////////////////

prerec_bscore::prerec_bscore(const CTable& ct,
                  float min_recall,
                  float max_recall,
                  float hardness) 
    : discriminating_bscore(ct, min_recall, max_recall, hardness)
{
}

// Nearly identical to recall_bscore, except that the roles of precision
// and recall are switched.
penalized_bscore prerec_bscore::operator()(const combo_tree& tr) const
{
    d_counts ctr = count(tr);

    // Compute normalized precision and recall.
    score_t tp_fp = ctr.true_positive_sum + ctr.false_positive_sum;
    score_t precision = (0.0 < tp_fp) ? ctr.true_positive_sum / tp_fp : 0.0;

    score_t tp_fn = ctr.true_positive_sum + ctr.false_negative_sum;
    score_t recall = (0.0 < tp_fn) ? ctr.true_positive_sum / tp_fn : 0.0;

    // We are maximizing recall, so that is the first part of the score.
    penalized_bscore pbs;
    pbs.first.push_back(precision);
    
    score_t recall_penalty = get_threshold_penalty(recall);
    pbs.first.push_back(recall_penalty);
    if (logger().isFineEnabled()) 
        logger().fine("prerec_bscore: precision = %f  recall=%f  recall penalty=%e",
                     precision, recall, recall_penalty);
 
    // Add the Complexity penalty
    if (occam)
        pbs.second = tree_complexity(tr) * complexity_coef;

    log_candidate_pbscore(tr, pbs);

    return pbs;
}

/// Return an approximation for the precision that this ctable row(s)
/// will contribute to the total precision.
score_t prerec_bscore::get_variable(score_t pos, score_t neg, unsigned cnt) const
{
    return pos / cnt;
}

/// Return the best-possible recall for this ctable row(s).
score_t prerec_bscore::get_fixed(score_t pos, score_t neg, unsigned cnt) const
{
    return pos / _positive_total;
}

////////////////
// bep_bscore //
////////////////

bep_bscore::bep_bscore(const CTable& ct,
                       float min_diff,
                       float max_diff,
                       float hardness) 
    : discriminating_bscore(ct, min_diff, max_diff, hardness)
{
}

penalized_bscore bep_bscore::operator()(const combo_tree& tr) const
{
    d_counts ctr = count(tr);

    // Compute normalized precision and recall.
    score_t tp_fp = ctr.true_positive_sum + ctr.false_positive_sum;
    score_t precision = (0.0 < tp_fp) ? ctr.true_positive_sum / tp_fp : 0.0;

    score_t tp_fn = ctr.true_positive_sum + ctr.false_negative_sum;
    score_t recall = (0.0 < tp_fn) ? ctr.true_positive_sum / tp_fn : 0.0;

    score_t bep = (precision + recall) / 2;
    // We are maximizing bep, so that is the first part of the score.
    penalized_bscore pbs;
    pbs.first.push_back(bep);
    
    score_t bep_diff = fabs(precision - recall);
    score_t bep_penalty = get_threshold_penalty(bep_diff);
    pbs.first.push_back(bep_penalty);
    if (logger().isFineEnabled()) 
        logger().fine("bep = %f  diff=%f  bep penalty=%e",
                     bep, bep_diff, bep_penalty);
 
    // Add the Complexity penalty
    if (occam)
        pbs.second = tree_complexity(tr) * complexity_coef;

    log_candidate_pbscore(tr, pbs);

    return pbs;
}

/// Return the break-even-point for this ctable row.
score_t bep_bscore::get_variable(score_t pos, score_t neg, unsigned cnt) const
{
    // XXX TODO FIXME is this really correct?
    double best_possible_precision = pos / (cnt * _positive_total);
    double best_possible_recall = 1.0 / _positive_total;
    return (best_possible_precision + best_possible_recall) / 2;
}

/// Return the difference for this ctable row.
score_t bep_bscore::get_fixed(score_t pos, score_t neg, unsigned cnt) const
{
    // XXX TODO FIXME is this really correct?
    double best_possible_precision = pos / (cnt);
    double best_possible_recall = (0.0 < pos) ? 1.0 : 0.0;
    return fabs(best_possible_precision - best_possible_recall);
}

//////////////////
// f_one_bscore //
//////////////////

/// The F_1 bscore attempts to maximize the F_1 score.
/// The F_1 score is the harmonic mean of the precision and recall
/// (exactly as defined in standard textbooks, etc.)
/// While it might be nice to hold the ratio of precision to recall
/// within some given thresholds, this turns out to be complicated,
/// so we are not going to bother.
f_one_bscore::f_one_bscore(const CTable& ct)
    : discriminating_bscore(ct, 0.0, 1.0, 1.0e-20)
{
}

penalized_bscore f_one_bscore::operator()(const combo_tree& tr) const
{
    d_counts ctr = count(tr);

    // Compute normalized precision and recall.
    score_t tp_fp = ctr.true_positive_sum + ctr.false_positive_sum;
    score_t precision = (0.0 < tp_fp) ? ctr.true_positive_sum / tp_fp : 0.0;

    score_t tp_fn = ctr.true_positive_sum + ctr.false_negative_sum;
    score_t recall = (0.0 < tp_fn) ? ctr.true_positive_sum / tp_fn : 0.0;

    score_t f_one = 2 * precision * recall / (precision + recall);

    // We are maximizing f_one, so that is the first part of the score.
    penalized_bscore pbs;
    pbs.first.push_back(f_one);
    
    if (logger().isFineEnabled()) 
        logger().fine("f_one_bscore: precision = %f recall = %f f_one=%f",
                     precision, recall, f_one);
 
    // Add the Complexity penalty
    if (occam)
        pbs.second = tree_complexity(tr) * complexity_coef;

    log_candidate_pbscore(tr, pbs);

    return pbs;
}

/// Quasi-meaningless for f_one, but needed for automatic
// generation of best-possible score.
score_t f_one_bscore::get_fixed(score_t pos, score_t neg, unsigned cnt) const
{
    // XXX TODO FIXME is this really correct?
    return 1.0;
}

/// Return the f_one for this ctable row.
score_t f_one_bscore::get_variable(score_t pos, score_t neg, unsigned cnt) const
{
    // XXX TODO FIXME is this really correct?
    double best_possible_precision = pos / cnt;
    double best_possible_recall = 1.0;
    double f_one = 2 * best_possible_precision * best_possible_recall 
              / (best_possible_recall + best_possible_precision);
    f_one /= _positive_total; // since we add these together.
    return f_one;
}

//////////////////////
// precision_bscore //
//////////////////////

/// NOTE: The "precision" bscore, below, does NOT correspond to the 
/// standard definition of "precision", as usually given in textbooks
/// or wikipedia, but is something similar but different in various
/// details. To get the standard, text-book definition of a "precision"
/// scorer, use the "prerec" class above.  Actually, chances are good
/// that you probably want the "recall" scorer, which maximizes recall
/// while holding precision at or above a minimum level.

precision_bscore::precision_bscore(const CTable& _ctable,
                                   float penalty_,
                                   float min_activation_,
                                   float max_activation_,
                                   bool positive_,
                                   bool worst_norm_,
                                   bool subtract_neg_target_)
    : ctable(_ctable), ctable_usize(ctable.uncompressed_size()),
      min_activation(min_activation_), max_activation(max_activation_),
      penalty(penalty_), positive(positive_), worst_norm(worst_norm_),
      subtract_neg_target(subtract_neg_target_), precision_full_bscore(true)
{
    output_type = ctable.get_output_type();
    if (output_type == id::boolean_type) {
        // For boolean tables, sum the total number of 'T' values
        // in the output.  Ths sum represents the best possible score
        // i.e. we found all of the true values correcty.  Count
        // 'F' is 'positive' is false.
        vertex target = bool_to_vertex(positive),
            neg_target = negate_vertex(target);
        sum_outputs = [this, target, neg_target](const CTable::counter_t& c)->score_t
        {
            score_t res = c.get(target);
            if (subtract_neg_target)
                res -= c.get(neg_target);
            return res;
        };
    } else if (output_type == id::contin_type) {
        // For contin tables, we return the sum of the row values.
        sum_outputs = [this](const CTable::counter_t& c)->score_t
        {
            score_t res = 0.0;
            for (const CTable::counter_t::value_type& cv : c)
                res += get_contin(cv.first) * cv.second;
            return (positive? res : -res);
        };
    } else {
        OC_ASSERT(false, "Precision scorer, unsupported output type");
        return;
    }

    logger().fine("Precision scorer, penalty = %f, "
                  "min_activation = %f, "
                  "max_activation = %f",
                  penalty, min_activation, max_activation);

    // Verify that the penaly is sane
    OC_ASSERT((0.0 < penalty) && (0.0 < min_activation) && (min_activation <= max_activation),
        "Precision scorer, invalid activation bounds.  "
        "The penalty must be non-zero, the minimum activation must be "
        "greater than zero, and the maximum activation must be greater "
        "than or equal to the minimum activation.\n");

    // For boolean tables, the highest possible precision is 1.0 (of course)
    if (output_type == id::boolean_type)
        max_output = 1.0;
    else if (output_type == id::contin_type) {

        // For contin tables, we search for the largest value in the table.
        // (or smallest, if positive == false)
        max_output = very_worst_score;
        for (const auto& cr : ctable) {
            const CTable::counter_t& c = cr.second;
            for (const auto& cv : c) {
                score_t val = get_contin(cv.first);
                if (!positive) val = -val;
                max_output = std::max(max_output, val);
            }
        }
    }

    logger().fine("Precision scorer, max_output = %f", max_output);
}

void precision_bscore::set_complexity_coef(unsigned alphabet_size, float p)
{
    complexity_coef = 0.0;
    // Both p==0.0 and p==0.5 are singularity points in the Occam's
    // razor formula for discrete outputs (see the explanation in the
    // comment above ctruth_table_bscore)
    occam = p > 0.0f && p < 0.5f;
    if (occam)
        complexity_coef = discrete_complexity_coef(alphabet_size, p)
            / ctable_usize;     // normalized by the size of the table
                                // because the precision is normalized
                                // as well

    logger().info() << "Precision scorer, noise = " << p
                    << " alphabest size = " << alphabet_size
                    << " complexity ratio = " << 1.0/complexity_coef;
}

void precision_bscore::set_complexity_coef(score_t ratio)
{
    complexity_coef = 0.0;
    occam = (ratio > 0);

    // The complexity coeff is normalized by the size of the table,
    // because the precision is normalized as well.  So e.g.
    // max precision for boolean problems is 1.0.  However...
    // umm XXX I think the normalization here should be the
    // best-possible activation, not the usize, right?
    if (occam)
        complexity_coef = 1.0 / (ctable_usize * ratio);

    logger().info() << "Precision scorer, complexity ratio = " << 1.0f/complexity_coef;
}

penalized_bscore precision_bscore::operator()(const combo_tree& tr) const
{
    penalized_bscore pbs;

    // associate sum of worst outputs with number of observations for
    // that sum
    multimap<double, unsigned> worst_deciles;

    // Initial precision. No hits means perfect precision :)
    // Yes, zero hits is common, early on.
    score_t precision = 1.0;
    unsigned active = 0;   // total number of active outputs by tr
    score_t sao = 0.0;     // sum of all active outputs (in the boolean case)
    
    interpreter_visitor iv(tr);
    auto interpret_tr = boost::apply_visitor(iv);
    if (precision_full_bscore) {
        // compute active and sum of all active outputs
        for (const CTable::value_type& vct : ctable) {
            const auto& ct = vct.second;
            double sumo = 0.0;
            if (interpret_tr(vct.first.get_variant()) == id::logical_true) {
                sumo = sum_outputs(ct);
                sao += sumo;
                active += ct.total_count();
            }
            pbs.first.push_back(sumo);
        }

        if (active > 0) {
            // normalize all components by active
            score_t iac = 1.0/active; // inverse of activity to be faster
            if (subtract_neg_target)  // we need to rescale by 1/2
                iac /= 2;
            boost::transform(pbs.first, pbs.first.begin(),
                             [&](score_t e) { return e*iac; });
        }

    } else {
    
        // compute active and sum of all active outputs
        for (const CTable::value_type& vct : ctable) {
            // vct.first = input vector
            // vct.second = counter of outputs
            if (interpret_tr(vct.first.get_variant()) == id::logical_true) {
                double sumo = sum_outputs(vct.second);
                unsigned totalc = vct.second.total_count();
                // For boolean tables, sao == sum of all true positives,
                // and active == sum of true+false positives.
                // For contin tables, sao = sum of contin values, and
                // active == count of rows.
                sao += sumo;
                active += totalc;
                if (worst_norm && sumo < 0)
                    worst_deciles.insert({sumo, totalc});
            }
        }

        // remove all observations from worst_norm so that only the worst
        // n_deciles or less remains and compute its average
        double avg_worst_deciles = 0.0;
        if (worst_norm and sao > 0) {
            unsigned worst_count = 0,
                n_deciles = active / 10;
            for (const auto& pr : worst_deciles) {
                worst_count += pr.second;
                avg_worst_deciles += pr.first;
                if (worst_count > n_deciles)
                    break;
            }
            avg_worst_deciles /= worst_count;
        }
        // normalize precision w.r.t. worst deciles
        if (avg_worst_deciles < 0) {
            logger().fine("precision before worst_norm = %f", precision);
            logger().fine("abs(avg_worst_deciles) = %f", -avg_worst_deciles);
            precision /= -avg_worst_deciles;
            if (avg_worst_deciles >= 0)
                logger().fine("Weird: worst_norm (%f) is positive, maybe the activation is really low", avg_worst_deciles);
        }

        pbs.first.push_back(precision);
    }

    if (0 < active)
        precision = (sao / active) / max_output;
    
    // For boolean tables, activation sum of true and false positives
    // i.e. the sum of all positives.   For contin tables, the activation
    // is likewise: the number of rows for which the combo tree returned
    // true (positive).
    score_t activation = (score_t)active / ctable_usize;
    score_t activation_penalty = get_activation_penalty(activation);
    pbs.first.push_back(activation_penalty);
    if (logger().isFineEnabled())
        logger().fine("precision = %f  activation=%f  activation penalty=%e",
                      precision, activation, activation_penalty);

    // Add the Complexity penalty
    if (occam)
        pbs.second = tree_complexity(tr) * complexity_coef;

    log_candidate_pbscore(tr, pbs);

    return pbs;
}

behavioral_score precision_bscore::best_possible_bscore() const
{
    // @todo doesn't treat the case with worst_norm

    // For each row, compute the maximum precision it can get.
    // Typically, this is 0 or 1 for nondegenerate boolean tables.
    // Also store the sumo and total, so that they don't need to be
    // recomputed later.  Note that this routine could be performance
    // critical if used as a fitness function for feature selection
<<<<<<< HEAD
    // (which is the case).
    typedef std::multimap<contin_t,           // precision
                          std::pair<contin_t, // sum_outputs
                                    unsigned> // total count
=======
    // (which is actually being done).
    typedef std::multimap<double, std::pair<double, // sum_outputs
                                              unsigned> // total count
>>>>>>> 41cc6064
                          > max_precisions_t;
    max_precisions_t max_precisions;
    for (CTable::const_iterator it = ctable.begin();
         it != ctable.end(); ++it) {
        const CTable::counter_t& c = it->second;
        double sumo = sum_outputs(c);
        unsigned total = c.total_count();
        double precision = sumo / total;
        auto lmnt = std::make_pair(precision, std::make_pair(sumo, total));
        max_precisions.insert(lmnt);
    }

    // Compute best precision till minimum activation is reached.
    // Note that the best precision (sao / active) can never increase
    // for each new mpv. However the activation penalty can, for that
    // reason we keep going until min_activation is reached. At the
    // end we keep the best score (considering both precision and
    // activation penalty at each step).
    unsigned active = 0;
    score_t sao = 0.0,
        best_sc = 0.0,
        best_precision = 0.0,
        best_activation = 0.0,
        best_activation_penalty = 0.0;
    
    reverse_foreach (const auto& mpv, max_precisions) {
        sao += mpv.second.first;
        active += mpv.second.second;
        score_t precision = (sao / active) / max_output,
            activation = active / (score_t)ctable_usize,
            activation_penalty = get_activation_penalty(activation),
            sc = precision + activation_penalty - (subtract_neg_target ? 0.5 : 0);

        // update best score
        if (sc > best_sc) {
            best_sc = sc;
            best_precision = precision;
            best_activation = activation;
            best_activation_penalty = activation_penalty;
        }
        // halt if min_activation is reached
        if (ctable_usize * min_activation <= active)
            break;
    }

    logger().fine("Precision scorer, best score = %f", best_sc);
    logger().fine("precision at best score = %f", best_precision);
    logger().fine("activation at best score = %f", best_activation);
    logger().fine("activation penalty at best score = %f", best_activation_penalty);

    /// @todo it's not really the best bscore but rather the best score
    return {best_sc};
}

// Note that the logarithm is always negative, so this method always
// returns a value that is zero or negative.
score_t precision_bscore::get_activation_penalty(score_t activation) const
{
    score_t dst = 0.0;
    if (activation < min_activation)
        dst = 1.0 - activation/min_activation;

    if (max_activation < activation)
        dst = (activation - max_activation) / (1.0 - max_activation);

    // logger().fine("activation penalty = %f", dst);
    return penalty * log(1.0 - dst);
}

score_t precision_bscore::min_improv() const
{
    return 1.0 / ctable_usize;
}


combo_tree precision_bscore::gen_canonical_best_candidate() const
{
    // @todo doesn't treat the case with worst_norm

    // For each row, compute the maximum precision it can get.
    // Typically, this is 0 or 1 for nondegenerate boolean tables.
    // Also store the sumo and total, so that they don't need to be
    // recomputed later.  Note that this routine could be performance
    // critical if used as a fitness function for feature selection
    // (which is planned).
    typedef std::multimap<double, // precision
                          std::pair<CTable::const_iterator,
                                    unsigned> // total count
                          > precision_to_count_t;
    precision_to_count_t ptc;
    for (CTable::const_iterator it = ctable.begin();
         it != ctable.end(); ++it) {
        const CTable::counter_t& c = it->second;
        unsigned total = c.total_count();
        double precision = sum_outputs(c) / total;
        ptc.insert(std::make_pair(precision, std::make_pair(it, total)));
    }

    // Generate conjunctive clauses till minimum activation is
    // reached. Note that the best precision (sao / active) can never
    // increase for each new mpv.  Despite this, we keep going until
    // at least min_activation is reached. It's not clear this
    // actually gives the best candidate one can get if min_activation
    // isn't reached, but we don't want to go below min activation
    // anyway, so it's an acceptable inacurracy.  (It would be a
    // problem only if activation constraint is very loose.)
    //
    unsigned active = 0;
    combo_tree tr;
    auto head = tr.set_head(id::logical_or);
    reverse_foreach (const auto& v, ptc) {
        active += v.second.second;

        // build the disjunctive clause
        auto dch = tr.append_child(head, id::logical_and);
        arity_t idx = 1;
        for (const auto& input : v.second.first->first.get_seq<builtin>()) {
            argument arg(input == id::logical_true? idx++ : -idx++);
            tr.append_child(dch, arg);
        }

        // termination conditional
        if (ctable_usize * min_activation <= active)
            break;
    }
    return tr;
}

///////////////////////////
// precision_conj_bscore //
///////////////////////////

precision_conj_bscore::precision_conj_bscore(const CTable& _ctable,
                                             float hardness_,
                                             bool positive_)
    : ctable(_ctable), ctable_usize(ctable.uncompressed_size()),
      hardness(hardness_), positive(positive_)
{
    vertex target = bool_to_vertex(positive);
    sum_outputs = [target](const CTable::counter_t& c)->score_t {
        return c.get(target); };
}

void precision_conj_bscore::set_complexity_coef(unsigned alphabet_size, float p)
{
    complexity_coef = 0.0;
    // Both p==0.0 and p==0.5 are singularity points in the Occam's
    // razor formula for discrete outputs (see the explanation in the
    // comment above ctruth_table_bscore)
    occam = p > 0.0f && p < 0.5f;
    if (occam)
        complexity_coef = discrete_complexity_coef(alphabet_size, p)
            / ctable_usize;     // normalized by the size of the table
                                // because the precision is normalized
                                // as well

    logger().info() << "Precision scorer, noise = " << p
                    << " alphabest size = " << alphabet_size
                    << " complexity ratio = " << 1.0/complexity_coef;
}

void precision_conj_bscore::set_complexity_coef(score_t ratio)
{
    complexity_coef = 0.0;
    occam = (ratio > 0);

    // The complexity coeff is normalized by the size of the table,
    // because the precision is normalized as well.  So e.g.
    // max precision for boolean problems is 1.0.  However...
    // umm XXX I think the normalization here should be the
    // best-possible activation, not the usize, right?
    if (occam)
        complexity_coef = 1.0 / (ctable_usize * ratio);

    logger().info() << "Precision scorer, complexity ratio = " << 1.0f/complexity_coef;
}

penalized_bscore precision_conj_bscore::operator()(const combo_tree& tr) const
{
    penalized_bscore pbs;

    // compute active and sum of all active outputs
    unsigned active = 0;   // total number of active outputs by tr
    score_t sao = 0.0;     // sum of all active outputs (in the boolean case)
    interpreter_visitor iv(tr);
    auto interpret_tr = boost::apply_visitor(iv);
    for (const CTable::value_type& vct : ctable) {
        // vct.first = input vector
        // vct.second = counter of outputs
        if (interpret_tr(vct.first.get_variant()) == id::logical_true) {
            double sumo = sum_outputs(vct.second);
            unsigned totalc = vct.second.total_count();
            // For boolean tables, sao == sum of all true positives,
            // and active == sum of true+false positives.
            sao += sumo;
            active += totalc;
        }
    }

    // Compute normalized precision.  No hits means perfect precision :)
    // Yes, zero hits is common, early on.
    score_t precision = 1.0;
    if (0 < active)
        precision = sao / active;
    pbs.first.push_back(precision);

    // Count the number of conjunctions (up to depth 2)
    unsigned conj_n = 0;
    typedef combo_tree::iterator pre_it;
    typedef combo_tree::sibling_iterator sib_it;
    pre_it head = tr.begin();
    if (*head == id::logical_and)
        ++conj_n;
    for (sib_it sib = head.begin(); sib != head.end(); ++sib)
        if (*sib == id::logical_and)
            ++conj_n;
    score_t conj_n_penalty = hardness * (-1.0 / (1.0 + conj_n));
    pbs.first.push_back(conj_n_penalty);

    if (logger().isFineEnabled())
        logger().fine("precision = %f  conj_n=%u  conj_n penalty=%e",
                     precision, conj_n, conj_n_penalty);

    // Add the Complexity penalty
    if (occam)
        pbs.second = tree_complexity(tr) * complexity_coef;

    log_candidate_pbscore(tr, pbs);

    return pbs;
}

behavioral_score precision_conj_bscore::best_possible_bscore() const
{
    return {1.0, 0.0};
}

score_t precision_conj_bscore::min_improv() const
{
    return 0.0;
    // return 1.0 / ctable_usize;
}

//////////////////////////////
// discretize_contin_bscore //
//////////////////////////////

// Note that this function returns a POSITIVE number, since p < 0.5
score_t discrete_complexity_coef(unsigned alphabet_size, double p)
{
    return -log((double)alphabet_size) / log(p/(1-p));
}

discretize_contin_bscore::discretize_contin_bscore(const OTable& ot,
                                                   const ITable& it,
                                                   const vector<contin_t>& thres,
                                                   bool wa)
    : target(ot), cit(it), thresholds(thres), weighted_accuracy(wa),
      classes(ot.size()), weights(thresholds.size() + 1, 1) {
    // enforce that thresholds is sorted
    boost::sort(thresholds);
    // precompute classes
    boost::transform(target, classes.begin(), [&](const vertex& v) {
            return this->class_idx(get_contin(v)); });
    // precompute weights
    multiset<size_t> cs(classes.begin(), classes.end());
    if (weighted_accuracy)
        for (size_t i = 0; i < weights.size(); ++i)
            weights[i] = classes.size() / (float)(weights.size() * cs.count(i));
}

behavioral_score discretize_contin_bscore::best_possible_bscore() const
{
    return behavioral_score(target.size(), 0);
}

score_t discretize_contin_bscore::min_improv() const
{
    // not necessarily right, just the backwards-compat behavior
    return 0.0;
}

size_t discretize_contin_bscore::class_idx(contin_t v) const
{
    if (v < thresholds[0])
        return 0;
    size_t s = thresholds.size();
    if (v >= thresholds[s - 1])
        return s;
    return class_idx_within(v, 1, s);
}

size_t discretize_contin_bscore::class_idx_within(contin_t v,
                                                  size_t l_idx,
                                                  size_t u_idx) const
{
    // base case
    if(u_idx - l_idx == 1)
        return l_idx;
    // recursive case
    size_t m_idx = l_idx + (u_idx - l_idx) / 2;
    contin_t t = thresholds[m_idx - 1];
    if(v < t)
        return class_idx_within(v, l_idx, m_idx);
    else
        return class_idx_within(v, m_idx, u_idx);
}

penalized_bscore discretize_contin_bscore::operator()(const combo_tree& tr) const
{
    /// @todo could be optimized by avoiding computing the OTable and
    /// directly using the results on the fly. On really big table
    /// (dozens of thousands of data points and about 100 inputs, this
    /// has overhead of about 10% of the overall time)
    OTable ct(tr, cit);
    penalized_bscore pbs(
        make_pair<behavioral_score, score_t>(behavioral_score(target.size()), 0));
    boost::transform(ct, classes, pbs.first.begin(), [&](const vertex& v, size_t c_idx) {
            return (c_idx != this->class_idx(get_contin(v))) * this->weights[c_idx];
        });

    // Add the Occam's razor feature
    if (occam)
        pbs.second = tree_complexity(tr) * complexity_coef;

    // Logger
    log_candidate_pbscore(tr, pbs);
    // ~Logger

    return pbs;    
}

/////////////////////////
// ctruth_table_bscore //
/////////////////////////
        
penalized_bscore ctruth_table_bscore::operator()(const combo_tree& tr) const
{
    //penalized_bscore pbs(
    //    make_pair<behavioral_score, score_t>(behavioral_score(target.size()), 0));
    penalized_bscore pbs;

    interpreter_visitor iv(tr);
    auto interpret_tr = boost::apply_visitor(iv);
    // Evaluate the bscore components for all rows of the ctable
    for (const CTable::value_type& vct : ctable) {
        const CTable::counter_t& c = vct.second;
        score_t sc = c.get(negate_vertex(interpret_tr(vct.first.get_variant())));
        pbs.first.push_back(-sc);
    }

    // Add the Occam's razor feature
    if (occam)
        pbs.second = tree_complexity(tr) * complexity_coef;

    log_candidate_pbscore(tr, pbs);

    return pbs;
}

behavioral_score ctruth_table_bscore::best_possible_bscore() const
{
    behavioral_score bs;
    transform(ctable | map_values, back_inserter(bs),
              [](const CTable::counter_t& c) {
                  // OK, this looks like magic, but here's what it does:
                  // CTable is a compressed table; multiple rows may
                  // have identical inputs, differing only in output.
                  // Clearly, in such a case, both outputs cannot be
                  // simultanously satisfied, but we can try to satisfy
                  // the one of which there is more.  Thus, we take
                  // the min of the two possiblities.
                  return -score_t(min(c.get(id::logical_true),
                                      c.get(id::logical_false)));
              });

    return bs;
}

score_t ctruth_table_bscore::min_improv() const
{
    return 0.5;
}


/////////////////////////
// enum_table_bscore //
/////////////////////////
        
penalized_bscore enum_table_bscore::operator()(const combo_tree& tr) const
{
    penalized_bscore pbs;

    // Evaluate the bscore components for all rows of the ctable
    interpreter_visitor iv(tr);
    auto interpret_tr = boost::apply_visitor(iv);
    for (const CTable::value_type& vct : ctable) {
        const CTable::counter_t& c = vct.second;
        // The number that are wrong equals total minus num correct.
        score_t sc = score_t(c.get(interpret_tr(vct.first.get_variant())));
        sc -= score_t(c.total_count());
        pbs.first.push_back(sc);
    }

    // Add the Occam's razor feature
    if (occam)
        pbs.second = tree_complexity(tr) * complexity_coef;

    log_candidate_pbscore(tr, pbs);

    return pbs;
}

behavioral_score enum_table_bscore::best_possible_bscore() const
{
    behavioral_score bs;
    transform(ctable | map_values, back_inserter(bs),
              [](const CTable::counter_t& c) {
                  // OK, this looks like magic, but here's what it does:
                  // CTable is a compressed table; multiple rows may
                  // have identical inputs, differing only in output.
                  // Clearly, in such a case, different outputs cannot be
                  // simultanously satisfied, but we can try to satisfy
                  // the one of which there is the most.
                  unsigned most = 0;
                  CTable::counter_t::const_iterator it = c.begin();
                  for (; it != c.end(); it++) {
                      if (most < it->second) most = it->second;
                  }
                  return score_t (most - c.total_count());
              });

    return bs;
}

score_t enum_table_bscore::min_improv() const
{
    return 0.5;
}

/////////////////////////
// enum_filter_bscore //
/////////////////////////
        
penalized_bscore enum_filter_bscore::operator()(const combo_tree& tr) const
{
    penalized_bscore pbs;

    typedef combo_tree::sibling_iterator sib_it;
    typedef combo_tree::iterator pre_it;

    pre_it it = tr.begin();
    if (is_enum_type(*it)) 
        return enum_table_bscore::operator()(tr);

    OC_ASSERT(*it == id::cond, "Error: unexpcected candidate!");
    sib_it predicate = it.begin();
    vertex consequent = *next(predicate);

    // Evaluate the bscore components for all rows of the ctable
    interpreter_visitor iv_tr(tr), iv_predicate(predicate);
    auto interpret_tr = boost::apply_visitor(iv_tr);
    auto interpret_predicate = boost::apply_visitor(iv_predicate);
    for (const CTable::value_type& vct : ctable) {
        const CTable::counter_t& c = vct.second;

        unsigned total = c.total_count();

        // The number that are wrong equals total minus num correct.
        score_t sc = score_t(c.get(interpret_tr(vct.first.get_variant())));
        sc -= score_t(total);

        // Punish the first predicate, if it is wrong.
        vertex pr = interpret_predicate(vct.first.get_variant());
        if (pr == id::logical_true) {
            if (total != c.get(consequent))
                sc -= punish * total;
        }

        pbs.first.push_back(sc);
    }

    // Add the Occam's razor feature
    if (occam)
        pbs.second = tree_complexity(tr) * complexity_coef;

    log_candidate_pbscore(tr, pbs);

    return pbs;
}

/////////////////////////
// enum_graded_bscore //
/////////////////////////

/// OK, the goal here is to compute the "graded" tree complexity.
/// Much the same way as the score is graded below, we want to do
/// the same for the complexity, so that complex later predicates
/// don't (do?) dominate the the penalty.  Actually, this is
/// retro-graded: punish more complex, later predicates...
score_t enum_graded_bscore::graded_complexity(combo_tree::iterator it) const
{
    typedef combo_tree::sibling_iterator sib_it;
    typedef combo_tree::iterator pre_it;
    sib_it predicate = it.begin();
    score_t cpxy = 0.0;
    score_t weight = 1.0;
    while (1) {
        cpxy += weight * score_t(tree_complexity((pre_it) predicate));

        // Is it the last one, the else clause?
        if (is_enum_type(*predicate))
            break;

        // advance
        predicate = next(predicate, 2);
        weight /= grading;

    }
    return cpxy;
}
        
penalized_bscore enum_graded_bscore::operator()(const combo_tree& tr) const
{
    penalized_bscore pbs;

    typedef combo_tree::sibling_iterator sib_it;
    typedef combo_tree::iterator pre_it;

    pre_it it = tr.begin();
    if (is_enum_type(*it)) 
        return enum_table_bscore::operator()(tr);

    OC_ASSERT(*it == id::cond, "Error: unexpected candidate!");

    // Evaluate the bscore components for all rows of the ctable
    // TODO
    sib_it predicate = it.begin();
    for (const CTable::value_type& vct : ctable) {
        const CTable::counter_t& c = vct.second;

        unsigned total = c.total_count();
        score_t weight = 1.0;

        // The number that are wrong equals total minus num correct.
        score_t sc = -score_t(total);
        while (1) {
            // Is it the last one, the else clause?
            if (is_enum_type(*predicate)) {
                vertex consequent = *predicate;
                sc += c.get(consequent);
                sc *= weight;
                break;
            }
    
            // The first true predicate terminates.
            interpreter_visitor iv(predicate);
            vertex pr = boost::apply_visitor(iv, vct.first.get_variant());
            if (pr == id::logical_true) {
                vertex consequent = *next(predicate);
                sc += c.get(consequent);
                sc *= weight;
                break;
            }

            // advance
            predicate = next(predicate, 2);
            weight *= grading;
        }
        pbs.first.push_back(sc);
    }

    // Add the Occam's razor feature
    pbs.second = 0.0;
    if (occam) {
        // pbs.second = tree_complexity(tr) * complexity_coef;
        pbs.second = graded_complexity(it) * complexity_coef;
    }

    log_candidate_pbscore(tr, pbs);

    return pbs;
}

score_t enum_graded_bscore::min_improv() const
{
    // Negative values are interpreted as percentages by the optimizer.
    // So -0.05 means "a 5% improvement".  Problem is, the grading
    // wrecks any sense of an absolute score improvement...
    return -0.05;
}

// Much like enum_graded_score, above, except that we exchange the 
// inner and outer loops.  This makes the algo slower and bulkier, but
// it does allow the effectiveness of predicates to be tracked.
//
penalized_bscore enum_effective_bscore::operator()(const combo_tree& tr) const
{
    penalized_bscore pbs;

    typedef combo_tree::sibling_iterator sib_it;
    typedef combo_tree::iterator pre_it;

    pbs.first = behavioral_score(_ctable_usize);

    // Is this just a constant? Then just add them up.
    pre_it it = tr.begin();
    if (is_enum_type(*it)) {
        behavioral_score::iterator bit = pbs.first.begin();
        for (const CTable::value_type& vct : ctable) {
            const CTable::counter_t& c = vct.second;

            // The number that are wrong equals total minus num correct.
            *bit++ = c.get(*it) - score_t(c.total_count());
        }
        return pbs;
    }

    OC_ASSERT(*it == id::cond, "Error: unexpcected candidate!");

    // Accumulate the score with multiple passes, so zero them out here.
    for (score_t& sc : pbs.first) sc = 0.0;

    // Are we done yet?
    vector<bool> done(_ctable_usize);
    vector<bool>::iterator dit = done.begin();
    for (; dit != done.end(); dit++) *dit = false;

    sib_it predicate = it.begin();
    score_t weight = 1.0;
    while (1) {

        // Is it the last one, the else clause?
        if (is_enum_type(*predicate)) {
            vertex consequent = *predicate;

            behavioral_score::iterator bit = pbs.first.begin();
            vector<bool>::iterator dit = done.begin();
            for (const CTable::value_type& vct : ctable) {
                if (*dit == false) {
                    const CTable::counter_t& c = vct.second;

                    // The number that are wrong equals total minus num correct.
                    score_t sc = -score_t(c.total_count());
                    sc += c.get(consequent);
                    *bit += weight * sc;
                }
                bit++;
                dit++;
            }
            break;
        }

        vertex consequent = *next(predicate);

        // Evaluate the bscore components for all rows of the ctable
        behavioral_score::iterator bit = pbs.first.begin();
        vector<bool>::iterator dit = done.begin();

        bool effective = false;
        interpreter_visitor iv(predicate);
        auto interpret_predicate = boost::apply_visitor(iv);
        for (const CTable::value_type& vct : ctable) {
            if (*dit == false) {
                vertex pr = interpret_predicate(vct.first.get_variant());
                if (pr == id::logical_true) {
                    const CTable::counter_t& c = vct.second;
                    int sc = c.get(consequent);
                    // A predicate is effective if it evaluates to true,
                    // and at least gets a right answr when it does...
                    if (0 != sc) effective = true;

                    // The number that are wrong equals total minus num correct.
                    sc -= c.total_count();
                    *bit += weight * score_t(sc);

                    *dit = true;
                }
            }
            bit++;
            dit++;
        }

        // advance
        predicate = next(predicate, 2);
        if (effective) weight *= grading;
    }

    // Add the Occam's razor feature
    pbs.second = 0.0;
    if (occam) {
        // pbs.second = tree_complexity(tr) * complexity_coef;
        pbs.second = graded_complexity(it) * complexity_coef;
    }

    log_candidate_pbscore(tr, pbs);

    return pbs;
}

//////////////////////////////////
// interesting_predicate_bscore //
//////////////////////////////////

interesting_predicate_bscore::interesting_predicate_bscore(const CTable& ctable_,
                                                           weight_t kld_w_,
                                                           weight_t skewness_w_,
                                                           weight_t stdU_w_,
                                                           weight_t skew_U_w_,
                                                           score_t min_activation_,
                                                           score_t max_activation_,
                                                           score_t penalty_,
                                                           bool positive_,
                                                           bool abs_skewness_,
                                                           bool decompose_kld_)
    : ctable(ctable_),
      kld_w(kld_w_), skewness_w(skewness_w_), abs_skewness(abs_skewness_),
      stdU_w(stdU_w_), skew_U_w(skew_U_w_), min_activation(min_activation_),
      max_activation(max_activation_), penalty(penalty_), positive(positive_),
      decompose_kld(decompose_kld_)
{
    // define counter (mapping between observation and its number of occurences)
    boost::for_each(ctable | map_values, [this](const CTable::mapped_type& mv) {
            boost::for_each(mv, [this](const CTable::mapped_type::value_type& v) {
                    counter[get_contin(v.first)] += v.second; }); });
    // precompute pdf
    if (kld_w > 0) {
        pdf = counter;
        klds.set_p_pdf(pdf);
    }
    // compute the skewness of pdf
    accumulator_t acc;
    for (const auto& v : pdf)
        acc(v.first, weight = v.second);
    skewness = weighted_skewness(acc);
    logger().fine("skewness = %f", skewness);
}

penalized_bscore interesting_predicate_bscore::operator()(const combo_tree& tr) const
{
    OTable pred_ot(tr, ctable);

    vertex target = bool_to_vertex(positive);
    
    unsigned total = 0, // total number of observations (could be optimized)
        actives = 0; // total number of positive (or negative if
                     // positive is false) predicate values
    boost::for_each(ctable | map_values, pred_ot,
                    [&](const CTable::counter_t& c, const vertex& v) {
                        unsigned tc = c.total_count();
                        if (v == target)
                            actives += tc;
                        total += tc;
                    });

    logger().fine("total = %u", total);
    logger().fine("actives = %u", actives);

    penalized_bscore pbs;
    behavioral_score &bs = pbs.first;

    // filter the output according to pred_ot
    counter_t pred_counter;     // map obvervation to occurence
                                // conditioned by predicate truth
    boost::for_each(ctable | map_values, pred_ot,
                    [&](const CTable::counter_t& c, const vertex& v) {
                        if (v == target) {
                            for (const auto& mv : c)
                                pred_counter[get_contin(mv.first)] = mv.second;
                        }});

    logger().fine("pred_ot.size() = %u", pred_ot.size());
    logger().fine("pred_counter.size() = %u", pred_counter.size());

    if (pred_counter.size() > 1) { // otherwise the statistics are
                                   // messed up (for instance
                                   // pred_skewness can be inf)
        // compute KLD
        if (kld_w > 0) {
            if (decompose_kld) {
                klds(pred_counter, back_inserter(bs));
                boost::transform(bs, bs.begin(), kld_w * arg1);
            } else {
                score_t pred_klds = klds(pred_counter);
                logger().fine("klds = %f", pred_klds);
                bs.push_back(kld_w * pred_klds);
            }
        }

        if (skewness_w > 0 || stdU_w > 0 || skew_U_w > 0) {
            
            // gather statistics with a boost accumulator
            accumulator_t acc;
            for (const auto& v : pred_counter)
                acc(v.first, weight = v.second);

            score_t diff_skewness = 0;
            if (skewness_w > 0 || skew_U_w > 0) {
                // push the absolute difference between the
                // unconditioned skewness and conditioned one
                score_t pred_skewness = weighted_skewness(acc);
                diff_skewness = pred_skewness - skewness;
                score_t val_skewness = (abs_skewness?
                                        abs(diff_skewness):
                                        diff_skewness);
                logger().fine("pred_skewness = %f", pred_skewness);
                if (skewness_w > 0)
                    bs.push_back(skewness_w * val_skewness);
            }

            score_t stdU = 0;
            if (stdU_w > 0 || skew_U_w > 0) {

                // compute the standardized Mann–Whitney U
                stdU = standardizedMannWhitneyU(counter, pred_counter);
                logger().fine("stdU = %f", stdU);
                if (stdU_w > 0)
                    bs.push_back(stdU_w * abs(stdU));
            }
                
            // push the product of the relative differences of the
            // shift (stdU) and the skewness (so that if both go
            // in the same direction the value if positive, and
            // negative otherwise)
            if (skew_U_w > 0)
                bs.push_back(skew_U_w * stdU * diff_skewness);
        }
            
        // add activation_penalty component
        score_t activation = actives / (score_t) total;
        score_t activation_penalty = get_activation_penalty(activation);
        logger().fine("activation = %f", activation);
        logger().fine("activation penalty = %e", activation_penalty);
        bs.push_back(activation_penalty);
        
        // add the Occam's razor feature
        if (occam)
            pbs.second = tree_complexity(tr) * complexity_coef;
    } else {
        pbs.first.push_back(very_worst_score);
    }

    // Logger
    log_candidate_pbscore(tr, pbs);
    // ~Logger

    return pbs;
}

behavioral_score interesting_predicate_bscore::best_possible_bscore() const
{
    return behavioral_score(1, very_best_score);
}

void interesting_predicate_bscore::set_complexity_coef(unsigned alphabet_size,
                                                       float stdev)
{
    complexity_coef = 0.0;
    occam = stdev > 0;
    if (occam)
        complexity_coef = contin_complexity_coef(alphabet_size, stdev);

    logger().info() << "intersting_predicate_bscore noise = " << stdev
                    << " alphabest size = " << alphabet_size
                    << " complexity ratio = " << 1.0/complexity_coef;
}

score_t interesting_predicate_bscore::get_activation_penalty(score_t activation) const
{
    score_t dst = max(max(min_activation - activation, score_t(0))
                      / min_activation,
                      max(activation - max_activation, score_t(0))
                      / (1 - max_activation));
    logger().fine("dst = %f", dst);
    return log(pow((1 - dst), penalty));
}

score_t interesting_predicate_bscore::min_improv() const
{
    return 0.0;                 // not necessarily right, just the
                                // backward behavior
}

//////////////////////////////
// multibscore_based_bscore //
//////////////////////////////

// main operator
penalized_bscore multibscore_based_bscore::operator()(const combo_tree& tr) const
{
    penalized_bscore pbs;
    for (const bscore_base& bsc : _bscorers) {
        penalized_bscore apbs = bsc(tr);
        boost::push_back(pbs.first, apbs.first);
        pbs.second += apbs.second;
    }
    return pbs;
}

behavioral_score multibscore_based_bscore::best_possible_bscore() const
{
    behavioral_score bs;
    for (const bscore_base& bsc : _bscorers) {
        boost::push_back(bs, bsc.best_possible_bscore());
    }
    return bs;
}

// return the min of all min_improv
score_t multibscore_based_bscore::min_improv() const
{
    /// @todo can be turned in to 1-line with boost::min_element
    // boost::min_element(_bscorers | boost::transformed(/*)
    score_t res = very_best_score;
    for (const bscore_base& bs : _bscorers)
        res = min(res, bs.min_improv());
    return res;
}

} // ~namespace moses
} // ~namespace opencog<|MERGE_RESOLUTION|>--- conflicted
+++ resolved
@@ -388,15 +388,9 @@
     // Then we select the best score obtained (accounting for both
     // variable and fixed parts).
     unsigned acc_cnt = 0;
-<<<<<<< HEAD
-    contin_t acc_pos = 0.0,     // accumulation of positive
-        acc_neg = 0.0;          // accumulation of negative
-    score_t best_sc = 0.0,  // best score
-=======
     score_t acc_pos = 0.0,     // accumulation of positive
         acc_neg = 0.0,      // accumulation of negative
         best_sc = 0.0,      // best score
->>>>>>> 41cc6064
         best_vary = 0.0,    // best score varying component
         best_fixed = 0.0,   // the best score fixed component
         best_fixation_penalty = 0.0; // best score fixed component penalty
@@ -989,16 +983,10 @@
     // Also store the sumo and total, so that they don't need to be
     // recomputed later.  Note that this routine could be performance
     // critical if used as a fitness function for feature selection
-<<<<<<< HEAD
     // (which is the case).
     typedef std::multimap<contin_t,           // precision
                           std::pair<contin_t, // sum_outputs
                                     unsigned> // total count
-=======
-    // (which is actually being done).
-    typedef std::multimap<double, std::pair<double, // sum_outputs
-                                              unsigned> // total count
->>>>>>> 41cc6064
                           > max_precisions_t;
     max_precisions_t max_precisions;
     for (CTable::const_iterator it = ctable.begin();
