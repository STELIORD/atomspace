;
; OpenCog Pattern matcher module
;

(define-module (opencog query))

; We need this to set the LTDL_LIBRARY_PATH
(use-modules (opencog))

; This is also loaded by (opencog exec) We need it here,
; else we get undefined symbols in libquery.
(load-extension "libexec" "opencog_exec_init")

(load-extension "libquery" "opencog_query_init")

; We need to list everything that was already exported by the shared
; library; failure to do so causes warning messages to be printed,
; because other scheme code cannot guess what names the shared lib
; actually exported.  So we list them here.
(export
	cog-satisfy
)

(export
	cog-value-is-type?
	cog-type-match?
	cog-type-compose
)

(define-public (cog-bind handle)
<<<<<<< HEAD
	(display "Obsolete! Do not use cog-bind, use cog-execute! instead.\n")
	(cog-execute! handle)
)
(define-public (cog-bind-single handle)
	(cog-bind-first-n handle 1)
=======
	(display "Obsolete! Do not use cog-bind, use cog-execute! insead.\n")
	(cog-execute! handle)
>>>>>>> b5072524
)
(define-public (cog-recognize handle)
	(display "Obsolete! Do not use cog-recognize, use cog-execute! instead.\n")
	(cog-execute! handle)
)
(define-public (cog-satisfy handle)
	(display "Obsolete! Do not use cog-satisfy, use cog-evaluate! instead.\n")
	(cog-evaluate! handle)
)
(define-public (cog-satisfying-set handle)
<<<<<<< HEAD
	(display "Obsolete! Do not use cog-satisfying-set, use cog-execute!  instead.\n")
	(cog-execute! handle)
)
(define-public (cog-satisfying-element handle)
	(cog-satisfying-set-first-n handle 1)
)

(set-procedure-property! cog-bind 'documentation
"
 cog-bind HANDLE
    OBSELETE! DO NOT USE IN NEW CODE! Use cog-execute! instead.

    Run pattern matcher on HANDLE.  HANDLE must be a BindLink.
    Uses crisp (non-probabilistic) logic during the evaluation
    of evaluatable terms.
")

(set-procedure-property! cog-bind-first-n 'documentation
"
 cog-bind-first-n HANDLE
    Run pattern matcher on HANDLE.  HANDLE must be a BindLink.
    The search is terminated after the first N matches are found.
")

(set-procedure-property! cog-bind-single 'documentation
"
 cog-bind-single HANDLE
    Run pattern matcher on HANDLE.  HANDLE must be a BindLink.
    The search is terminated after the first match is found.
")

=======
	(display "Obsolete! Do not use cog-satisfying-set, use cog-execute! insead.\n")
	(cog-execute! handle)
)

>>>>>>> b5072524
; The documentation below belongs in a different module.

(set-procedure-property! cog-value-is-type? 'documentation
"
 cog-value-is-type? TYPE-SPEC VALUE

  Type checker.  Returns true if `VALUE` is of type `TYPE-SPEC`.
  More precisely, returns true if `VALUE` will fit into the type
  specification given by `TYPE-SPEC`; that the value and the type
  specification can be connected. This is usefule for beta-reduction,
  (to check that some argument is reducible) or for pattern matching
  (searching).
")

(set-procedure-property! cog-type-match? 'documentation
"
 cog-type-match? LEFT RIGHT

  Type matcher. Returns true if `LEFT` can mate with `RIGHT`.
  Here, `LEFT` can be a type definition, and `RIGHT` can be
  another type defintion, or a value.  Mating is possible whenever
  `LEFT` is broader, less restricitve than `RIGHT`; equivalently
  if `RIGHT` is narrower than 'LEFT`.

  Mating types and arguments:
  LEFT == (Type 'ConceptNode)    RIGHT == (Concept \"foo\")  can mate.
  LEFT == (Type 'ConceptNode)    RIGHT == (Number 13)  cannot.

  Mating types and types:
  LEFT == (Type 'ConceptNode)    RIGHT == (Type 'ConceptNode)  can mate.

  Left is wider (polymorphic, in this case)
    LEFT == (TypeChoice (Type 'ConceptNode) (Type 'NumberNode))
    RIGHT == (Type 'NumberNode)  can mate.

  Function call arguments can be checked:
    LEFT == (Arrow (Type 'ConceptNode) (Type 'NumberNode))
    RIGHT == (Concept 'fooNode)  can mate.

    LEFT == (Arrow (Type 'ConceptNode) (Type 'NumberNode))
    RIGHT == (Number 13)  cannot.

  Function call chains can be checked:
    LEFT == (Arrow (Type 'ConceptNode) (Type 'NumberNode))
    RIGHT == (Type 'ConceptNode)  can mate.

  The following can mate, because LEFT accepts a concept as input,
  and RIGHT generates a concept as output:
    LEFT == (Arrow (Type 'ConceptNode) (Type 'NumberNode))
    RIGHT == (Arrow (Type 'EvaluationNode) (Type 'ConceptNode)

  Any type specification is valid: SignatureLinks, etc work too.
")

(set-procedure-property! cog-type-compose 'documentation
"
 cog-type-compose LEFT RIGHT

  Similar to cog-type-match?, but return the composition
  (beta-reduction) of the match. If the types do NOT match, an
  exception is thrown.  If the types do match, then, for many
  cases, the right side is the result.  The compostion of arrows,
  however, results either in a new arrow, or a simple return type.

  Examples:

  Function call arguments can be checked:
    LEFT == (Arrow (Type 'ConceptNode) (Type 'NumberNode))
    RIGHT == (Concept \"foo\")  can mate.
    result = (Type 'NumberNode)

  Function call chains:
    LEFT == (Arrow (Type 'ConceptNode) (Type 'NumberNode))
    RIGHT == (Type 'ConceptNode)  can mate.
    result = (Type 'NumberNode)

  The following can mate, because LEFT accepts a concept as input,
  and RIGHT generates a concept as output:
    LEFT == (Arrow (Type 'ConceptNode) (Type 'NumberNode))
    RIGHT == (Arrow (Type 'EvaluationLink) (Type 'ConceptNode)
    result = (Arrow (Type 'EvaluationLink) (Type 'NumberNode))
")<|MERGE_RESOLUTION|>--- conflicted
+++ resolved
@@ -28,16 +28,8 @@
 )
 
 (define-public (cog-bind handle)
-<<<<<<< HEAD
 	(display "Obsolete! Do not use cog-bind, use cog-execute! instead.\n")
 	(cog-execute! handle)
-)
-(define-public (cog-bind-single handle)
-	(cog-bind-first-n handle 1)
-=======
-	(display "Obsolete! Do not use cog-bind, use cog-execute! insead.\n")
-	(cog-execute! handle)
->>>>>>> b5072524
 )
 (define-public (cog-recognize handle)
 	(display "Obsolete! Do not use cog-recognize, use cog-execute! instead.\n")
@@ -48,44 +40,10 @@
 	(cog-evaluate! handle)
 )
 (define-public (cog-satisfying-set handle)
-<<<<<<< HEAD
-	(display "Obsolete! Do not use cog-satisfying-set, use cog-execute!  instead.\n")
-	(cog-execute! handle)
-)
-(define-public (cog-satisfying-element handle)
-	(cog-satisfying-set-first-n handle 1)
-)
-
-(set-procedure-property! cog-bind 'documentation
-"
- cog-bind HANDLE
-    OBSELETE! DO NOT USE IN NEW CODE! Use cog-execute! instead.
-
-    Run pattern matcher on HANDLE.  HANDLE must be a BindLink.
-    Uses crisp (non-probabilistic) logic during the evaluation
-    of evaluatable terms.
-")
-
-(set-procedure-property! cog-bind-first-n 'documentation
-"
- cog-bind-first-n HANDLE
-    Run pattern matcher on HANDLE.  HANDLE must be a BindLink.
-    The search is terminated after the first N matches are found.
-")
-
-(set-procedure-property! cog-bind-single 'documentation
-"
- cog-bind-single HANDLE
-    Run pattern matcher on HANDLE.  HANDLE must be a BindLink.
-    The search is terminated after the first match is found.
-")
-
-=======
 	(display "Obsolete! Do not use cog-satisfying-set, use cog-execute! insead.\n")
 	(cog-execute! handle)
 )
 
->>>>>>> b5072524
 ; The documentation below belongs in a different module.
 
 (set-procedure-property! cog-value-is-type? 'documentation
