--- conflicted
+++ resolved
@@ -925,12 +925,7 @@
     HandleSeq variableNodes,andLinkOutgoings, implicationLinkOutgoings, bindLinkOutgoings;
     vector<string> allVariables;
 
-<<<<<<< HEAD
     if (stateIndexes.size() == 1) // only contains one condition
-=======
-    vector<string> _allVariables;
-    for(int i = 0; (std::size_t)i < stateIndexes.size() ; ++ i)
->>>>>>> 4a6c3584
     {
         int index = stateIndexes[0];
         list<UngroundedVariablesInAState>::iterator it = ruleNode->curUngroundedVariables.begin();
