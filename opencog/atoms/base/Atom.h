/*
 * opencog/atoms/base/Atom.h
 *
 * Copyright (C) 2002-2007 Novamente LLC
 * All Rights Reserved
 *
 * Written by Thiago Maia <thiago@vettatech.com>
 *            Andre Senna <senna@vettalabs.com>
 *            Welter Silva <welter@vettalabs.com>
 *
 * This program is free software; you can redistribute it and/or modify
 * it under the terms of the GNU Affero General Public License v3 as
 * published by the Free Software Foundation and including the exceptions
 * at http://opencog.org/wiki/Licenses
 *
 * This program is distributed in the hope that it will be useful,
 * but WITHOUT ANY WARRANTY; without even the implied warranty of
 * MERCHANTABILITY or FITNESS FOR A PARTICULAR PURPOSE.  See the
 * GNU General Public License for more details.
 *
 * You should have received a copy of the GNU Affero General Public License
 * along with this program; if not, write to:
 * Free Software Foundation, Inc.,
 * 51 Franklin Street, Fifth Floor, Boston, MA 02110-1301 USA.
 */

#ifndef _OPENCOG_ATOM_H
#define _OPENCOG_ATOM_H

#include <memory>
#include <mutex>
#include <set>
#include <string>

#include <boost/signals2.hpp>

#include <opencog/atoms/base/Handle.h>
#include <opencog/atoms/base/ProtoAtom.h>
#include <opencog/truthvalue/AttentionValue.h>
#include <opencog/truthvalue/TruthValue.h>

class AtomUTest;

namespace opencog
{

/** \addtogroup grp_atomspace
 *  @{
 */

class AtomSpace;

//! arity of Links, represented as short integer (16 bits)
typedef unsigned short Arity;

class Link;
typedef std::shared_ptr<Link> LinkPtr;
typedef std::vector<LinkPtr> IncomingSet; // use vector; see below.
typedef std::weak_ptr<Link> WinkPtr;
typedef std::set<WinkPtr, std::owner_less<WinkPtr> > WincomingSet;
typedef boost::signals2::signal<void (AtomPtr, LinkPtr)> AtomPairSignal;

// We use a std:vector instead of std::set for IncomingSet, because
// virtually all access will be either insert, or iterate, so we get
// O(1) performance. We use std::set for WincomingSet, because we want
// both good insert and good remove performance.  Note that sometimes
// incoming sets can be huge (millions of atoms).

/**
 * Atoms are the basic implementational unit in the system that
 * represents nodes and links. In terms of inheritance, nodes and
 * links are specialization of atoms, that is, they inherit all
 * properties from atoms.
 */
class Atom
    : public ProtoAtom
{
    friend class AtomStorage;     // Needs to set _uuid
    friend class AtomTable;       // Needs to call MarkedForRemoval()
    friend class AtomSpace;       // Needs to call getAtomTable()
    friend class DeleteLink;      // Needs to call getAtomTable()
    friend class Handle;          // Needs to view _uuid
    friend class TLB;             // Needs to view _uuid
    friend class ProtocolBufferSerializer; // Needs to de/ser-ialize an Atom

private:
    //! Sets the AtomTable in which this Atom is inserted.
    void setAtomTable(AtomTable *);

    //! Returns the AtomTable in which this Atom is inserted.
    AtomTable *getAtomTable() const { return _atomTable; }

protected:
    // Byte of bitflags (each bit is a flag, see AtomSpaceDefinites.h)
    // Place this first, so that is shares a word with Type.
    char _flags;

    UUID _uuid;
    AtomTable *_atomTable;

    TruthValuePtr _truthValue;
    AttentionValuePtr _attentionValue;

    // Lock, used to serialize changes.
    // This costs 40 bytes per atom.  Tried using a single, global lock,
    // but there seemed to be too much contention for it, so instead,
    // we are using a lock-per-atom, even though this makes the atom
    // kind-of fat.
    std::mutex _mtx;

    /**
     * Constructor for this class. Protected; no user should call this
     * directly.  Only derived classes (Node, Link) can call this.
     *
     * @param The type of the atom.
     * @param Outgoing set of the atom, that is, the set of atoms this
     * atom references. It must be an empty vector if the atom is a node.
     * @param The truthValue of the atom.
     */
    Atom(Type t, TruthValuePtr tv = TruthValue::DEFAULT_TV(),
            AttentionValuePtr av = AttentionValue::DEFAULT_AV())
      : ProtoAtom(t),
        _flags(0),
        _uuid(Handle::INVALID_UUID),
        _atomTable(NULL),
        _truthValue(tv),
        _attentionValue(av)
    {}

    struct InSet
    {
        // The incoming set is not tracked by the garbage collector;
        // this is required, in order to avoid cyclic references.
        // That is, we use weak pointers here, not strong ones.
        // std::set<ptr> uses 48 bytes (per atom).  See the README file
        // in this directory for a slightly longer explanation for why
        // weak pointers are needed, and why bdgc cannot be used.
        WincomingSet _iset;
#ifdef INCOMING_SET_SIGNALS
        // Some people want to know if the incoming set has changed...
        // However, these make the atom quite fat, so this is disabled
        // just right now. If users really start clamoring, then we can
        // turn this on.
        AtomPairSignal _addAtomSignal;
        AtomPairSignal _removeAtomSignal;
#endif /* INCOMING_SET_SIGNALS */
    };
    typedef std::shared_ptr<InSet> InSetPtr;
    InSetPtr _incoming_set;
    void keep_incoming_set();
    void drop_incoming_set();

    // Insert and remove links from the incoming set.
    void insert_atom(LinkPtr);
    void remove_atom(LinkPtr);

private:
    /** Returns whether this atom is marked for removal.
     *
     * @return Whether this atom is marked for removal.
     */
    bool isMarkedForRemoval() const;

    //! Marks the atom for removal.
    void markForRemoval();

    //! Unsets removal flag.
    void unsetRemovalFlag();

    /** Change the Very-Long-Term Importance */
    void chgVLTI(int unit);

public:

    virtual ~Atom();

    //! Returns the AtomTable in which this Atom is inserted.
    AtomSpace* getAtomSpace() const;

    inline UUID getUUID() const { return _uuid; }

    virtual bool isNode() const = 0;
    virtual bool isLink() const = 0;

    virtual const std::string& getName() const {
        throw RuntimeException(TRACE_INFO, "Not a node!");
    }

    virtual Arity getArity() const {
        throw RuntimeException(TRACE_INFO, "Not a link!");
    }

    virtual const HandleSeq& getOutgoingSet() const {
        throw RuntimeException(TRACE_INFO, "Not a link!");
    }

    virtual Handle getOutgoingAtom(Arity) const {
        throw RuntimeException(TRACE_INFO, "Not a link!");
    }

    /** Returns the handle of the atom.
     *
     * @return The handle of the atom.
     */
    inline Handle getHandle() {
        return Handle(std::dynamic_pointer_cast<Atom>(shared_from_this()));
    }

    /** Returns the AttentionValue object of the atom.
     *
     * @return The pointer to the AttentionValue object
     * of the atom.
     */
    AttentionValuePtr getAttentionValue();

    //! Sets the AttentionValue object of the atom.
    void setAttentionValue(AttentionValuePtr);

    /// Handy-dandy convenience getters for attention values.
    AttentionValue::sti_t getSTI()
    {
        return getAttentionValue()->getSTI();
    }

    AttentionValue::lti_t getLTI()
    {
        return getAttentionValue()->getLTI();
    }

    AttentionValue::vlti_t getVLTI()
    {
        return getAttentionValue()->getVLTI();
    }

    /** Change the Short-Term Importance */
    void setSTI(AttentionValue::sti_t stiValue)
    {
        /* Make a copy */
        AttentionValuePtr old_av = getAttentionValue();
        AttentionValuePtr new_av = createAV(
            stiValue,
            old_av->getLTI(),
            old_av->getVLTI());
        setAttentionValue(new_av);
    }

    /** Change the Long-Term Importance */
    void setLTI(AttentionValue::lti_t ltiValue)
    {
        AttentionValuePtr old_av = getAttentionValue();
        AttentionValuePtr new_av = createAV(
            old_av->getSTI(),
            ltiValue,
            old_av->getVLTI());
        setAttentionValue(new_av);
    }

    /** Change the Very-Long-Term Importance */
    void setVLTI(AttentionValue::vlti_t vltiValue)
    {
        AttentionValuePtr old_av = getAttentionValue();
        AttentionValuePtr new_av = createAV(
            old_av->getSTI(),
            old_av->getLTI(),
            vltiValue);
        setAttentionValue(new_av);
    }

    /** Increase the Very-Long-Term Importance by 1 */
    void incVLTI() { chgVLTI(+1); }

    /** Decrease the Very-Long-Term Importance by 1 */
    void decVLTI() { chgVLTI(-1); }

    /** Returns the TruthValue object of the atom.
     *
     * @return The const referent to the TruthValue object of the atom.
     */
    TruthValuePtr getTruthValue();

    //! Sets the TruthValue object of the atom.
    void setTruthValue(TruthValuePtr);

    /** merge truth value into this */
    void merge(TruthValuePtr, const MergeCtrl& mc=MergeCtrl());

    /**
     * Merge truth value, return Handle for this.
     * This allows oneliners such as:
     *   Handle h = atomSpace->addNode(FOO_NODE, "foo")->tvmerge(tv);
     */
    inline Handle tvmerge(TruthValuePtr tv) {
        merge(tv);
        return getHandle();
    }

    //! Get the size of the incoming set.
    size_t getIncomingSetSize();

    //! Return the incoming set of this atom.
    //! If the AtomSpace pointer is non-null, then only those atoms
    //! that belonged to that atomspace at the time this call was made
    //! are returned. Otherwise, the entire incoming set is returned.
    //!
    //! This call is thread-safe again simultaneous deletion of atoms.
    //! That is, this call returns the incoming set as it was att the
    //! time of the call; any deletions that occur afterwards (possibly
    //! in other threads) will not be reflected in the returned set.
    IncomingSet getIncomingSet(AtomSpace* = NULL);

    //! Place incoming set into STL container of Handles.
    //! Example usage:
    //!     std::vector<Handle> hvect;
    //!     atom->getIncomingSet(back_inserter(hvect));
    //! The resulting vector hvect will contain only valid handles
    //! that were actually part of the incoming set at the time of
    //! the call to this function.
    template <typename OutputIterator> OutputIterator
    getIncomingSet(OutputIterator result)
    {
        if (NULL == _incoming_set) return result;
        std::lock_guard<std::mutex> lck(_mtx);
        // Sigh. I need to compose copy_if with transform. I could
        // do this wih boost range adaptors, but I don't feel like it.
        auto end = _incoming_set->_iset.end();
        for (auto w = _incoming_set->_iset.begin(); w != end; w++)
        {
            Handle h(w->lock());
            if (h) { *result = h; result ++; }
        }
        return result;
    }

    //! Invoke the callback on each atom in the incoming set of
    //! handle h, until one of them returns true, in which case
    //! iteration stopsm and true is returned. Otherwise the
    //! callback is called on all incomings and false is returned.
    template<class T>
    inline bool foreach_incoming(bool (T::*cb)(const Handle&), T *data)
    {
        // We make a copy of the set, so that we don't call the
        //callback with locks held.
        IncomingSet vh(getIncomingSet());

        for (const LinkPtr& lp : vh)
            if ((data->*cb)(Handle(lp))) return true;
        return false;
    }

    /**
     * Returns the set of atoms with a given target handle in their
     * outgoing set (atom type and its subclasses optionally).
     * That is, returns the incoming set of Handle h, with some optional
     * filtering.
     *
     * @param The handle that must be in the outgoing set of the atom.
     * @param The optional type of the atom.
     * @param Whether atom type subclasses should be considered.
     * @return The set of atoms of the given type with the given handle
     *         in their outgoing set.
     */
    template <typename OutputIterator> OutputIterator
    getIncomingSetByType(OutputIterator result,
                         Type type, bool subclass = false)
    {
        if (NULL == _incoming_set) return result;
        std::lock_guard<std::mutex> lck(_mtx);
        ClassServer& cs(classserver());
        // Sigh. I need to compose copy_if with transform. I could
        // do this wih boost range adaptors, but I don't feel like it.
        auto end = _incoming_set->_iset.end();
        for (auto w = _incoming_set->_iset.begin(); w != end; w++)
        {
            Handle h(w->lock());
            if (nullptr == h) continue;
            Type at(h->getType());
            if (type == at or (subclass and cs.isA(at, type))) {
                *result = h;
                result ++;
            }
        }
        return result;
    }

    /**
     * Functional version of getIncomingSetByType
     */
    IncomingSet getIncomingSetByType(Type type, bool subclass = false);

    /** Returns a string representation of the node.
     *
     * @return A string representation of the node.
     * cannot be const, because observing the TV and AV requires a lock.
     */
    virtual std::string toString(const std::string& indent) = 0;
    virtual std::string toShortString(const std::string& indent) = 0;

    // Work around gdb's incapability to build a string on the fly,
    // see http://stackoverflow.com/questions/16734783 for more
    // explanation.
    std::string toString() { return toString(""); }
    std::string toShortString() { return toShortString(""); }

    /** Returns whether two atoms are equal.
     *
     * @return true if the atoms are equal, false otherwise.
     */
    virtual bool operator==(const Atom&) const = 0;

    /** Returns whether two atoms are different.
     *
     * @return true if the atoms are different, false otherwise.
     */
<<<<<<< HEAD
    virtual bool operator!=(const Atom&) const = 0;

    /** Returns whether this atom is less than the given atom.
     *
     * @return true if this atom is less than the given one, false otherwise.
     */
    virtual bool operator<(const Atom&) const = 0;

=======
    bool operator!=(const Atom& other) const
    { return not operator==(other); }

    virtual bool operator==(const ProtoAtom& other) const
    {
        if (_type != other.getType()) return false;
        return operator==(dynamic_cast<const Atom&>(other));
    }
>>>>>>> ab5c3771
};

static inline AtomPtr AtomCast(const ProtoAtomPtr& pa)
    { return std::dynamic_pointer_cast<Atom>(pa); }

static inline AtomPtr AtomCast(const Handle& h)
    { return AtomPtr(h); }

static inline Handle HandleCast(const ProtoAtomPtr& pa)
    { return Handle(AtomCast(pa)); }


/** @}*/
} // namespace opencog

#endif // _OPENCOG_ATOM_H<|MERGE_RESOLUTION|>--- conflicted
+++ resolved
@@ -411,16 +411,6 @@
      *
      * @return true if the atoms are different, false otherwise.
      */
-<<<<<<< HEAD
-    virtual bool operator!=(const Atom&) const = 0;
-
-    /** Returns whether this atom is less than the given atom.
-     *
-     * @return true if this atom is less than the given one, false otherwise.
-     */
-    virtual bool operator<(const Atom&) const = 0;
-
-=======
     bool operator!=(const Atom& other) const
     { return not operator==(other); }
 
@@ -429,7 +419,12 @@
         if (_type != other.getType()) return false;
         return operator==(dynamic_cast<const Atom&>(other));
     }
->>>>>>> ab5c3771
+
+    /** Returns whether this atom is less than the given atom.
+     *
+     * @return true if this atom is less than the given one, false otherwise.
+     */
+    virtual bool operator<(const Atom&) const = 0;
 };
 
 static inline AtomPtr AtomCast(const ProtoAtomPtr& pa)
