/*
 * opencog/atoms/base/Node.cc
 *
 * Copyright (C) 2008-2010 OpenCog Foundation
 * Copyright (C) 2002-2007 Novamente LLC
 * All Rights Reserved
 *
 * This program is free software; you can redistribute it and/or modify
 * it under the terms of the GNU Affero General Public License v3 as
 * published by the Free Software Foundation and including the exceptions
 * at http://opencog.org/wiki/Licenses
 *
 * This program is distributed in the hope that it will be useful,
 * but WITHOUT ANY WARRANTY; without even the implied warranty of
 * MERCHANTABILITY or FITNESS FOR A PARTICULAR PURPOSE.  See the
 * GNU General Public License for more details.
 *
 * You should have received a copy of the GNU Affero General Public License
 * along with this program; if not, write to:
 * Free Software Foundation, Inc.,
 * 51 Franklin Street, Fifth Floor, Boston, MA 02110-1301 USA.
 */

#include <opencog/atoms/atom_types/NameServer.h>

#include "Node.h"

using namespace opencog;

<<<<<<< HEAD
void Node::init(const std::string&& cname)
=======
void Node::init()
>>>>>>> 2d0e738f
{
    if (not nameserver().isA(_type, NODE))
    {
        throw InvalidParamException(TRACE_INFO,
            "Node - Invalid node type '%d' %s.",
            _type, nameserver().getTypeName(_type).c_str());
    }
<<<<<<< HEAD
    _name = std::move(cname);
=======
>>>>>>> 2d0e738f
}

/// Return a universally-unique string for each distinct node.
/// It needs to be fast, to be human-readable, and without any
/// trailing newlines.
std::string Node::to_short_string(const std::string& indent) const
{
    std::stringstream nstrm;
    nstrm << indent << "(" <<  nameserver().getTypeName(_type)
        << " \"" << _name << "\")";
    return nstrm.str();
}

std::string Node::to_string(const std::string& indent) const
{
    std::string answer = indent;
    answer += "(" + nameserver().getTypeName(_type);
    answer += " \"" + _name + "\"";

    // Print the TV only if its not the default.
    if (not getTruthValue()->isDefaultTV())
        answer += " " + getTruthValue()->to_string();

    answer += ") ; " + id_to_string();

    return answer;
}

bool Node::operator==(const Atom& other) const
{
    // If other points to this, then have equality.
    if (this == &other) return true;

    // Rule out obvious mis-matches, based on the hash.
    if (get_hash() != other.get_hash()) return false;

    if (get_type() != other.get_type()) return false;
    return get_name() == other.get_name();
}

bool Node::operator<(const Atom& other) const
{
    if (this == &other) return false;

    ContentHash cht = get_hash();
    ContentHash cho = other.get_hash();
    if (cht != cho) return cht < cho;

    // We get to here only if the hashes are equal.
    // Compare the contents directly, for this
    // (hopefully rare) case.
    if (get_type() == other.get_type())
        return get_name() < other.get_name();
    else
        return get_type() < other.get_type();
}

ContentHash Node::compute_hash() const
{
	ContentHash hsh = std::hash<std::string>()(get_name());

	// 1<<43 - 369 is a prime number.
	hsh += (hsh<<5) + ((1UL<<43)-369) * get_type();

	// Nodes will never have the MSB set.
	ContentHash mask = ~(((ContentHash) 1UL) << (8*sizeof(ContentHash) - 1));
	hsh &= mask;

	if (Handle::INVALID_HASH == hsh) hsh -= 1;
	_content_hash = hsh;
	return _content_hash;
}<|MERGE_RESOLUTION|>--- conflicted
+++ resolved
@@ -27,11 +27,7 @@
 
 using namespace opencog;
 
-<<<<<<< HEAD
-void Node::init(const std::string&& cname)
-=======
 void Node::init()
->>>>>>> 2d0e738f
 {
     if (not nameserver().isA(_type, NODE))
     {
@@ -39,10 +35,6 @@
             "Node - Invalid node type '%d' %s.",
             _type, nameserver().getTypeName(_type).c_str());
     }
-<<<<<<< HEAD
-    _name = std::move(cname);
-=======
->>>>>>> 2d0e738f
 }
 
 /// Return a universally-unique string for each distinct node.
