--- conflicted
+++ resolved
@@ -90,11 +90,7 @@
 			throw InvalidParamException(TRACE_INFO,
 			                            "QuoteLink/UnquoteLink has "
 			                            "unexpected arity!");
-<<<<<<< HEAD
-		return walk_tree(lexpr->getOutgoingAtom(0));
-=======
 		return walk_tree(expr->getOutgoingAtom(0));
->>>>>>> 0c586e9f
 	}
 
 	if (expr->isNode())
@@ -268,11 +264,7 @@
 	if (DELETE_LINK == t)
 	{
 		HandleSeq oset_results;
-<<<<<<< HEAD
-		walk_sequence(oset_results, lexpr->getOutgoingSet());
-=======
 		walk_sequence(oset_results, expr->getOutgoingSet());
->>>>>>> 0c586e9f
 		for (const Handle& h: oset_results)
 		{
 			Type ht = h->getType();
@@ -294,24 +286,14 @@
 			// Perform substitution on all arguments before applying the
 			// function itself.
 			HandleSeq oset_results;
-<<<<<<< HEAD
-			walk_sequence(oset_results, lexpr->getOutgoingSet());
-=======
 			walk_sequence(oset_results, expr->getOutgoingSet());
->>>>>>> 0c586e9f
 			Handle hl(FoldLink::factory(t, oset_results));
 			FoldLinkPtr flp(FoldLinkCast(hl));
 			return flp->execute(_as);
 		}
 		else
 		{
-<<<<<<< HEAD
-			FoldLinkPtr flp(FoldLinkCast(expr));
-			if (nullptr == flp)
-				flp = FoldLinkCast(FoldLink::factory(lexpr));
-=======
 			FoldLinkPtr flp(FoldLink::factory(expr));
->>>>>>> 0c586e9f
 			return flp->execute(_as);
 		}
 	}
@@ -327,17 +309,13 @@
 		if (_eager)
 		{
 			HandleSeq oset_results;
-<<<<<<< HEAD
-			walk_sequence(oset_results, lexpr->getOutgoingSet());
-			Handle hl(FunctionLink::factory(t, oset_results));
-			FunctionLinkPtr flp(FunctionLinkCast(hl));
+			walk_sequence(oset_results, expr->getOutgoingSet());
+			FunctionLinkPtr flp(FunctionLink::factory(t, oset_results));
 			return flp->execute(_as);
 		}
 		else
 		{
-			FunctionLinkPtr flp(FunctionLinkCast(expr));
-			if (nullptr == flp)
-				flp = FunctionLinkCast(FunctionLink::factory(lexpr));
+			FunctionLinkPtr flp(FunctionLink::factory(expr));
 			return flp->execute(_as);
 		}
 	}
@@ -351,45 +329,16 @@
 		{
 			HandleSeq oset_results;
 			_avoid_discarding_quotes_level++;
-			walk_sequence(oset_results, lexpr->getOutgoingSet());
+			walk_sequence(oset_results, expr->getOutgoingSet());
 			_avoid_discarding_quotes_level--;
 
 			// We do have to poke the results into the atomspace,
 			// else the Get will fail.
-=======
-			walk_sequence(oset_results, expr->getOutgoingSet());
-			FunctionLinkPtr flp(FunctionLink::factory(t, oset_results));
-			return flp->execute(_as);
-		}
-		else
-		{
-			FunctionLinkPtr flp(FunctionLink::factory(expr));
-			return flp->execute(_as);
-		}
-	}
-
-	// If there is a GetLink, we have to perform the get, and replace
-	// it with the results of the get. The get is implemented with the
-	// PatternLink::satisfy() method.
-	if (GET_LINK == t)
-	{
-		if (_eager)
-		{
-			HandleSeq oset_results;
-			_avoid_discarding_quotes_level++;
-			walk_sequence(oset_results, expr->getOutgoingSet());
-			_avoid_discarding_quotes_level--;
-
->>>>>>> 0c586e9f
 			size_t sz = oset_results.size();
 			for (size_t i=0; i< sz; i++)
 				oset_results[i] = _as->add_atom(oset_results[i]);
 
-<<<<<<< HEAD
 			LinkPtr lp(createLink(t, oset_results));
-=======
-			LinkPtr lp(createLink(GET_LINK, oset_results));
->>>>>>> 0c586e9f
 
 			return satisfying_set(_as, Handle(lp));
 		}
@@ -403,11 +352,7 @@
 	// None of the above. Create a duplicate link, but with an outgoing
 	// set where the variables have been substituted by their values.
 	HandleSeq oset_results;
-<<<<<<< HEAD
-	bool changed = walk_sequence(oset_results, lexpr->getOutgoingSet());
-=======
 	bool changed = walk_sequence(oset_results, expr->getOutgoingSet());
->>>>>>> 0c586e9f
 	if (changed)
 	{
 		LinkPtr subl = createLink(t, oset_results, expr->getTruthValue());
