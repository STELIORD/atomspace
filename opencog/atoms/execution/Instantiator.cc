--- conflicted
+++ resolved
@@ -421,40 +421,6 @@
 		return Handle::UNDEFINED;
 	}
 
-<<<<<<< HEAD
-=======
-	if (MAP_LINK == t)
-	{
-		if (_eager)
-		{
-			HandleSeq oset_results;
-			walk_sequence(oset_results, expr->getOutgoingSet(), silent);
-			MapLinkPtr mlp(MapLinkCast(createLink(oset_results, t)));
-			return mlp->execute(_as);
-		}
-		else
-		{
-			MapLinkPtr mlp(MapLinkCast(expr));
-			return mlp->execute(_as);
-		}
-	}
-
-	if (COND_LINK == t)
-	{
-		if (_eager)
-		{
-			HandleSeq oset_results;
-			walk_sequence(oset_results, expr->getOutgoingSet(), silent);
-			CondLinkPtr clp(CondLinkCast(createLink(oset_results, t)));
-			return clp->execute(_as);
-		}
-		else
-		{
-			CondLinkPtr clp(CondLinkCast(expr));
-			return clp->execute(_as);
-		}
-	}
->>>>>>> 4284d8ce
 	// Fire any other function links, not handled above.
 	if (nameserver().isA(t, FUNCTION_LINK))
 	{
