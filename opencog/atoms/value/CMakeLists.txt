INCLUDE_DIRECTORIES(${CMAKE_CURRENT_BINARY_DIR})

ADD_LIBRARY (value
	Value.cc
	FloatValue.cc
	FormulaStream.cc
	LinkStreamValue.cc
	LinkValue.cc
	QueueValue.cc
	RandomStream.cc
	StreamValue.cc
	StringValue.cc
	ValueFactory.cc
<<<<<<< HEAD
	PtrValue.cc
=======
	VoidValue.cc
>>>>>>> 5d7c3e87
)

# Without this, parallel make will race and crap up the generated files.
ADD_DEPENDENCIES(value opencog_atom_types)

TARGET_LINK_LIBRARIES(value
	atom_types
	${COGUTIL_LIBRARY}
)

INSTALL (TARGETS value EXPORT AtomSpaceTargets
	DESTINATION "lib${LIB_DIR_SUFFIX}/opencog"
)

INSTALL (FILES
	FloatValue.h
	FormulaStream.h
	LinkStreamValue.h
	LinkValue.h
	QueueValue.h
	RandomStream.h
	StreamValue.h
	StringValue.h
	Value.h
	ValueFactory.h
<<<<<<< HEAD
	PtrValue.h
=======
	VoidValue.h
>>>>>>> 5d7c3e87
	DESTINATION "include/opencog/atoms/value"
)<|MERGE_RESOLUTION|>--- conflicted
+++ resolved
@@ -11,11 +11,8 @@
 	StreamValue.cc
 	StringValue.cc
 	ValueFactory.cc
-<<<<<<< HEAD
 	PtrValue.cc
-=======
 	VoidValue.cc
->>>>>>> 5d7c3e87
 )
 
 # Without this, parallel make will race and crap up the generated files.
@@ -41,10 +38,7 @@
 	StringValue.h
 	Value.h
 	ValueFactory.h
-<<<<<<< HEAD
 	PtrValue.h
-=======
 	VoidValue.h
->>>>>>> 5d7c3e87
 	DESTINATION "include/opencog/atoms/value"
 )