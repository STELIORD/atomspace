--- conflicted
+++ resolved
@@ -69,43 +69,6 @@
 		ENVIRONMENT "PYTHONDONTWRITEBYTECODE=1"
 		ENVIRONMENT "PYTHONPATH=${PROJECT_BINARY_DIR}/opencog/cython")
 
-<<<<<<< HEAD
-	IF (HAVE_ATOMSPACE)
-		ADD_TEST(CythonAtomSpace ${NOSETESTS_EXECUTABLE} -vs
-			${CMAKE_SOURCE_DIR}/tests/cython/atomspace/)
-		SET_PROPERTY(TEST CythonAtomSpace
-			APPEND PROPERTY ENVIRONMENT "PROJECT_SOURCE_DIR=${PROJECT_SOURCE_DIR}"
-				"PYTHONDONTWRITEBYTECODE=1"
-				"PYTHONPATH=${PROJECT_BINARY_DIR}/opencog/cython"
-				"GUILE_LOAD_PATH=${GUILE_LOAD_PATH}")
-		SET_PROPERTY(TEST CythonAtomSpace
-					PROPERTY DEPENDS atomspace_cython scheme_wrapper)
-
-
-		# All of the subsequent cython unit tests  depend on having
-		# guile working. So test guile first, and then the others.
-		ADD_TEST(CythonGuile ${NOSETESTS_EXECUTABLE} -vs
-			${CMAKE_SOURCE_DIR}/tests/cython/guile/)
-		SET_PROPERTY(TEST CythonGuile
-			APPEND PROPERTY ENVIRONMENT "PROJECT_SOURCE_DIR=${PROJECT_SOURCE_DIR}"
-				"PYTHONDONTWRITEBYTECODE=1"
-				"PYTHONPATH=${PROJECT_BINARY_DIR}/opencog/cython"
-				"GUILE_LOAD_PATH=${GUILE_LOAD_PATH}")
-		SET_PROPERTY(TEST CythonGuile
-			PROPERTY DEPENDS atomspace_cython scheme_wrapper)
-
-		ADD_TEST(CythonUtilities ${NOSETESTS_EXECUTABLE} -vs
-			${CMAKE_SOURCE_DIR}/tests/cython/utilities/)
-		SET_TESTS_PROPERTIES(CythonUtilities
-			PROPERTIES
-			DEPENDS atomspace_cython
-			DEPENDS logger_cython
-			ENVIRONMENT "GUILE_LOAD_PATH=${GUILE_LOAD_PATH}"
-			ENVIRONMENT "PYTHONDONTWRITEBYTECODE=1"
-			ENVIRONMENT "PYTHONPATH=${PROJECT_BINARY_DIR}/opencog/cython")
-
-		ADD_TEST(CythonBindlink ${NOSETESTS_EXECUTABLE} -vs
-=======
 	ADD_TEST(CythonAtomSpace ${NOSETESTS_EXECUTABLE} -vs
 		${CMAKE_SOURCE_DIR}/tests/cython/atomspace/)
 	SET_TESTS_PROPERTIES(CythonAtomSpace
@@ -138,7 +101,6 @@
 		ENVIRONMENT "PYTHONPATH=${PROJECT_BINARY_DIR}/opencog/cython")
 
 	ADD_TEST(CythonBindlink ${NOSETESTS_EXECUTABLE} -vs
->>>>>>> 6f4e88ee
 			${CMAKE_SOURCE_DIR}/tests/cython/bindlink/)
 	SET_TESTS_PROPERTIES(CythonBindlink
 		PROPERTIES
