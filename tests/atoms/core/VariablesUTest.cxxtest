--- conflicted
+++ resolved
@@ -522,18 +522,11 @@
 	HandleSet result = vars.varset;
 	HandleSet expect{X, Y};
 
-<<<<<<< HEAD
-	logger().debug() << "varseq = " << oc_to_string(varseq);
-	HandleSeq expected({X, Y});
-
-	TS_ASSERT_EQUALS(varseq, expected);
-=======
 	logger().debug() << "result = " << oc_to_string(result);
 	logger().debug() << "expect = " << oc_to_string(expect);
 
 	// Just make sure the vardecl has X and Y, regardless of the order
 	TS_ASSERT_EQUALS(result, expect);
->>>>>>> 8c58ac2f
 }
 
 void VariablesUTest::test_find_variables_mixed_2()
@@ -596,18 +589,6 @@
 	                 al(INHERITANCE_LINK, W, Z));
 	Variables vars;
 	vars.find_variables(body);
-<<<<<<< HEAD
-	HandleSeq varseq = vars.varseq;
-
-	HandleSeq XY{X, Y};
-	HandleSeq ZW{Z, W};
-	HandleSeq expect1;
-	expect1.insert(expect1.end(), XY.begin(), XY.end());
-	expect1.insert(expect1.end(), ZW.begin(), ZW.end());
-	HandleSeq expect2;
-	expect2.insert(expect2.end(), ZW.begin(), ZW.end());
-	expect2.insert(expect2.end(), XY.begin(), XY.end());
-=======
 	HandleSeq result = vars.varseq;
 	HandleSeq expect1{X, Y, Z, W};
 	HandleSeq expect2{Y, X, Z, W};
@@ -617,7 +598,6 @@
 	HandleSeq expect6{Z, W, Y, X};
 	HandleSeq expect7{W, Z, X, Y};
 	HandleSeq expect8{W, Z, Y, X};
->>>>>>> 8c58ac2f
 
 	logger().debug() << "result = " << oc_to_string(result);
 	logger().debug() << "expect1 = " << oc_to_string(expect1);
@@ -654,18 +634,11 @@
 	HandleSet result = vars.varset;
 	HandleSet expect{X, Y};
 
-<<<<<<< HEAD
-	logger().debug() << "varseq = " << oc_to_string(varseq);
-	HandleSeq expected({X, Y});
-
-	TS_ASSERT_EQUALS(varseq, expected);
-=======
 	logger().debug() << "result = " << oc_to_string(result);
 	logger().debug() << "expect = " << oc_to_string(expect);
 
 	// Just make sure the vardecl has X and Y, regardless of the order
 	TS_ASSERT_EQUALS(result, expect);
->>>>>>> 8c58ac2f
 }
 
 void VariablesUTest::test_find_variables_mixed_6()
