/*
 * tests/query/UnorderedUTest.cxxtest
 *
 * Copyright (C) 2009, 2011, 2014 Linas Vepstas <linasvepstas@gmail.com>
 * All Rights Reserved
 *
 * This program is free software; you can redistribute it and/or modify
 * it under the terms of the GNU Affero General Public License v3 as
 * published by the Free Software Foundation and including the exceptions
 * at http://opencog.org/wiki/Licenses
 *
 * This program is distributed in the hope that it will be useful,
 * but WITHOUT ANY WARRANTY; without even the implied warranty of
 * MERCHANTABILITY or FITNESS FOR A PARTICULAR PURPOSE.  See the
 * GNU General Public License for more details.
 *
 * You should have received a copy of the GNU Affero General Public License
 * along with this program; if not, write to:
 * Free Software Foundation, Inc.,
 * 51 Franklin Street, Fifth Floor, Boston, MA 02110-1301 USA.
 */

#include <opencog/guile/SchemeEval.h>
#include <opencog/guile/SchemeSmob.h>
#include <opencog/util/Logger.h>
#include "imply.h"

#include "test-types.h"

using namespace opencog;

class UnorderedUTest :  public CxxTest::TestSuite
{
	private:
		AtomSpace *as;
		Handle pair;
		Handle disorder;
		Handle disordered;
		Handle disor_more;
		Handle exhaust;
		Handle exhaust2;
		Handle exhaust3;
		Handle exhaust4;
		Handle exhaust5;
		Handle exhaust_eq_12;
		Handle exhaust_eq_6;

	public:

		UnorderedUTest(void)
		{
			logger().set_level(Logger::DEBUG);
			logger().set_print_to_stdout_flag(true);
			logger().set_timestamp_flag(false);
#include "test-types.cc"
		}

		~UnorderedUTest()
		{
			// erase the log file if no assertions failed
			if (!CxxTest::TestTracker::tracker().suiteFailed())
				std::remove(logger().get_filename().c_str());
		}

		void setUp(void);

		void tearDown(void) { }

		void test_un1(void);
		void test_un2(void);
		void test_exhaust(void);
		void test_embed(void);
<<<<<<< HEAD
		void test_cube(void);
=======
		void xtest_cube(void);
		void test_arcane(void);
>>>>>>> 2c6c2523
};

/*
 * This function sets up an implication link, and some data.
 */
#define an as->add_node
#define al as->add_link
void UnorderedUTest::setUp(void)
{
	as = new AtomSpace();
	SchemeEval* eval = new SchemeEval(as);
	eval->eval("(add-to-load-path \"" PROJECT_SOURCE_DIR "\")");

	eval->eval("(load-from-path \"tests/query/test_types.scm\")");
	eval->eval("(load-from-path \"tests/query/unordered.scm\")");
	eval->eval("(load-from-path \"tests/query/unordered-more.scm\")");
	eval->eval("(load-from-path \"tests/query/unordered-exhaust.scm\")");

	// Create an implication link that will be tested.
	pair = eval->apply("pair", Handle::UNDEFINED);
	disorder = eval->apply("blink", Handle::UNDEFINED);
	disordered = eval->apply("blinker", Handle::UNDEFINED);
	disor_more = eval->apply("blank", Handle::UNDEFINED);
	exhaust = eval->apply("exhaust", Handle::UNDEFINED);
	exhaust2 = eval->apply("exhaust-2", Handle::UNDEFINED);
	exhaust3 = eval->apply("exhaust-3", Handle::UNDEFINED);
	exhaust4 = eval->apply("exhaust-4", Handle::UNDEFINED);
	exhaust5 = eval->apply("exhaust-5", Handle::UNDEFINED);
	exhaust_eq_12 = eval->apply("exhaust-eq-12", Handle::UNDEFINED);
	exhaust_eq_6 = eval->apply("exhaust-eq-6", Handle::UNDEFINED);
	delete eval;
}

/*
 * Test of pattern matching on unordered links. This turns out to be
 * rather stressful on the pattern matcher, as it requires a bit of a
 * combinatoric explosion of the search space, under certain circumstances.
 * The trick is, of course, not to search too much, and not to search too
 * little.
 */
#define getlink(hand,pos) hand->getOutgoingAtom(pos)
#define getarity(hand) hand->get_arity()

void UnorderedUTest::test_un1(void)
{
	logger().debug("BEGIN TEST: %s", __FUNCTION__);

	// Make sure the scheme file actually loaded!
	TSM_ASSERT("Failed to load test data", Handle::UNDEFINED != pair);
	TSM_ASSERT("Failed to load test data", Handle::UNDEFINED != disorder);
	TSM_ASSERT("Failed to load test data", Handle::UNDEFINED != disordered);

	// Result should be a ListLink w/ two solutions
	Handle result = bindlink(as, pair);

	logger().debug("pair result is %s\n", SchemeSmob::to_string(result).c_str());
	TSM_ASSERT_EQUALS("wrong number of solutions found", 2, getarity(result));

	// Result should be a ListLink w/ one solution. Well, actually, two
	// solutions.  One should bind the NumberNode, Goournded schema node,
	// the other should bind to VariableNodes appearing elsewhere in the
	// atomspace.  We could avoid this by using TypedVariableLinks, but this
	// potentially confused the test case even more ... so we don't
	result = bindlink(as, disorder);
	logger().debug() << "Disorder Result is this:\n" << result->to_string();

	logger().debug("first result is %s\n", SchemeSmob::to_string(result).c_str());
	TSM_ASSERT_EQUALS("wrong number of solutions found", 2, getarity(result));

	// Result should be a ListLink w/ one solution. Well, actually, two as above.
	result = bindlink(as, disordered);
	logger().debug() << "DisorderED Result is this:\n" << result->to_string();

	logger().debug("next result is %s\n", SchemeSmob::to_string(result).c_str());
	TSM_ASSERT_EQUALS("wrong number of solutions found", 2, getarity(result));

	logger().debug("END TEST: %s", __FUNCTION__);
}

void UnorderedUTest::test_un2(void)
{
	logger().debug("BEGIN TEST: %s", __FUNCTION__);

	// Make sure the scheme file actually loaded!
	TSM_ASSERT("Failed to load test data", Handle::UNDEFINED != disor_more);

	// Result should be a ListLink w/ one solution
	Handle result = bindlink(as, disor_more);

	logger().debug("second result is %s\n", SchemeSmob::to_string(result).c_str());
	TSM_ASSERT_EQUALS("wrong number of solutions found", 1, getarity(result));

	logger().debug("END TEST: %s", __FUNCTION__);
}

void UnorderedUTest::test_exhaust(void)
{
	logger().debug("BEGIN TEST: %s", __FUNCTION__);

	// Make sure the scheme file actually loaded!
	TSM_ASSERT("Failed to load test data", Handle::UNDEFINED != exhaust);
	TSM_ASSERT("Failed to load test data", Handle::UNDEFINED != exhaust2);
	TSM_ASSERT("Failed to load test data", Handle::UNDEFINED != exhaust3);
	TSM_ASSERT("Failed to load test data", Handle::UNDEFINED != exhaust4);
	TSM_ASSERT("Failed to load test data", Handle::UNDEFINED != exhaust5);
	TSM_ASSERT("Failed to load test data", Handle::UNDEFINED != exhaust_eq_12);
	TSM_ASSERT("Failed to load test data", Handle::UNDEFINED != exhaust_eq_6);

	// --------------------
	// Result should be a ListLink w/ 60 solutions.
	Handle result = bindlink(as, exhaust);

	logger().debug("exhaustive result is %s\n", SchemeSmob::to_string(result).c_str());
	TSM_ASSERT_EQUALS("wrong number of solutions found", 60, getarity(result));

	// --------------------
	// Result should be a ListLink w/ 72 solutions
	result = bindlink(as, exhaust2);

	logger().debug("exhaust-2 result is %s\n", SchemeSmob::to_string(result).c_str());
	TSM_ASSERT_EQUALS("wrong number of solutions found", 72, getarity(result));

	// --------------------
	// Result should be a ListLink w/ 12 solutions
	result = bindlink(as, exhaust3);

	logger().debug("exhaust-3 result is %s\n", SchemeSmob::to_string(result).c_str());
	TSM_ASSERT_EQUALS("wrong number of solutions found", 12, getarity(result));

	// --------------------
	// Result should be a ListLink w/ 6 solutions
	result = bindlink(as, exhaust4);

	logger().debug("exhaust-4 result is %s\n", SchemeSmob::to_string(result).c_str());
	TSM_ASSERT_EQUALS("wrong number of solutions found", 6, getarity(result));

	// --------------------
	// Result should be a ListLink w/ 6 solutions
	result = bindlink(as, exhaust5);

	logger().debug("exhaust-5 result is %s\n", SchemeSmob::to_string(result).c_str());
	TSM_ASSERT_EQUALS("wrong number of solutions found", 6, getarity(result));

	// --------------------
	// Result should be a ListLink w/ 12 solutions
	result = bindlink(as, exhaust_eq_12);

	logger().debug("exhaust-eq-12 result is %s\n", SchemeSmob::to_string(result).c_str());
	TSM_ASSERT_EQUALS("wrong number of solutions found", 12, getarity(result));

	// --------------------
	// Result should be a ListLink w/ 6 solutions
	result = bindlink(as, exhaust_eq_6);

	logger().debug("exhaust-eq-6 result is %s\n", SchemeSmob::to_string(result).c_str());
	TSM_ASSERT_EQUALS("wrong number of solutions found", 6, getarity(result));

	logger().debug("END TEST: %s", __FUNCTION__);
}

void UnorderedUTest::test_embed(void)
{
	logger().debug("BEGIN TEST: %s", __FUNCTION__);

	SchemeEval* eval = new SchemeEval(as);
	eval->eval("(load-from-path \"tests/query/unordered-embed.scm\")");
	Handle expected = eval->eval_h("expect-embedded-set");

	// Make sure the scheme file actually loaded!
	TSM_ASSERT("Failed to load test data", expected);

	// Result should be a SetLink w/ two solutions
	Handle result = eval->eval_h("(cog-execute! embedded-set)");

	logger().debug("embedded result is %s\n", SchemeSmob::to_string(result).c_str());
	TSM_ASSERT_EQUALS("wrong number of solutions found", 2, getarity(result));
	TSM_ASSERT_EQUALS("Incorrect result", result, expected);

	logger().debug("END TEST: %s", __FUNCTION__);
}

void UnorderedUTest::test_cube(void)
{
	logger().debug("BEGIN TEST: %s", __FUNCTION__);

	SchemeEval* eval = new SchemeEval(as);
	eval->eval("(load-from-path \"tests/query/unordered-embed.scm\")");
	Handle expected = eval->eval_h("expect-two-x-two");

	// Make sure the scheme file actually loaded!
	TSM_ASSERT("Failed to load test data", expected);

	// Result should be a SetLink w/ four solutions
	Handle result = eval->eval_h("(cog-execute! two-x-two)");

	logger().debug("square result is %s\n", SchemeSmob::to_string(result).c_str());
	TSM_ASSERT_EQUALS("wrong number of solutions found", 4, getarity(result));
	TSM_ASSERT_EQUALS("Incorrect result", result, expected);

	// --------------------------------------------
	// again, but cubed.
	expected = eval->eval_h("expect-cube");

	// Make sure the scheme file actually loaded!
	TSM_ASSERT("Failed to load test data", expected);

	// Result should be a SetLink w/ eight solutions
	result = eval->eval_h("(cog-execute! cube)");

	logger().debug("cube result is %s\n", SchemeSmob::to_string(result).c_str());
	TSM_ASSERT_EQUALS("wrong number of solutions found", 8, getarity(result));
	TSM_ASSERT_EQUALS("Incorrect result", result, expected);

	logger().debug("END TEST: %s", __FUNCTION__);
}

// A simple bug that triggers an in loop; however, very complicated
// arcane inputs are needed to trigger the bug. See #2357 and #2360
// for details.
void UnorderedUTest::test_arcane(void)
{
	logger().debug("BEGIN TEST: %s", __FUNCTION__);

	SchemeEval* eval = new SchemeEval(as);
	eval->eval("(load-from-path \"tests/query/unordered-arcane.scm\")");

	// Result should be a SetLink w/ one solutions
	Handle result = eval->eval_h("(cog-execute! query)");

	logger().debug("embedded result is %s\n", SchemeSmob::to_string(result).c_str());
	TSM_ASSERT_EQUALS("wrong number of solutions found", 1, getarity(result));

	logger().debug("END TEST: %s", __FUNCTION__);
}<|MERGE_RESOLUTION|>--- conflicted
+++ resolved
@@ -70,12 +70,8 @@
 		void test_un2(void);
 		void test_exhaust(void);
 		void test_embed(void);
-<<<<<<< HEAD
 		void test_cube(void);
-=======
-		void xtest_cube(void);
 		void test_arcane(void);
->>>>>>> 2c6c2523
 };
 
 /*
