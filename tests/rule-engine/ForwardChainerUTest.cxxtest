/*
 * ForwardChainer.cxxtest
 *
 *  Created on: Sep 2, 2014
 *      Author: misgana
 */
#include <boost/range/algorithm/find.hpp>

#include <opencog/util/Config.h>
#include <opencog/atomspace/AtomSpace.h>
#include <opencog/guile/load-file.h>
#include <opencog/guile/SchemeEval.h>

#include <opencog/rule-engine/forwardchainer/ForwardChainer.h>

#include <cxxtest/TestSuite.h>

using namespace opencog;

#define al _as.add_link
#define an _as.add_node

#define CHKERR \
   TSM_ASSERT("Caught scm error during eval", \
      (false == eval.eval_error()));

class ForwardChainerUTest: public CxxTest::TestSuite
{
private:
	AtomSpace _as;
	SchemeEval eval;

public:
	ForwardChainerUTest() : eval(&_as)
	{
#undef DEBUG
		logger().set_level(Logger::DEBUG);
		logger().set_print_to_stdout_flag(true);

		// Disable the AF mechanism during testing!
		_as.set_attentional_focus_boundary(AttentionValue::MINSTI);
		config().set("SCM_PRELOAD",
		             "opencog/atoms/base/core_types.scm, "
		             "opencog/scm/utilities.scm, "
		             "opencog/scm/av-tv.scm");
		load_scm_files_from_config(_as);

		eval.eval("(use-modules (opencog))");
		CHKERR;

		eval.eval("(use-modules (opencog rule-engine))");
		CHKERR;

		// add the following so that utilities.scm and av-tv.scm are
		// correctly loaded from crisp-deduction.scm
		eval.eval("(add-to-load-path \"" PROJECT_SOURCE_DIR "/opencog/scm\")");
		CHKERR;

		// Load utilities.scm and rule-engine-utils.scm. Apparently
		// the modules' functions are not loaded
		eval.eval("(load-from-path \"utilities.scm\")");
		CHKERR;
		eval.eval("(load-from-path \"opencog/rule-engine/rule-engine-utils.scm\")");
		CHKERR;

		// Load the simple deduction example to test it
		eval.eval("(load-from-path \"" PROJECT_SOURCE_DIR
		          "/tests/rule-engine/crisp-deduction.scm\")");
		eval.eval("(load-from-path \"" PROJECT_SOURCE_DIR
		          "/tests/rule-engine/crisp-deduction-config.scm\")");
		CHKERR;

		eval.eval("(load-from-path \"" PROJECT_SOURCE_DIR
<<<<<<< HEAD
		          "/tests/rule-engine/bc-config.scm\")");
=======
		          "/tests/rule-engine/bc-config-2.scm\")");
		CHKERR;
>>>>>>> e30dcb6f
	}
	void test_do_chain();
	void test_choose_rule();
	void test_apply_rule();
	void test_substitute_rule_part();
	void test_unify();
	void test_derive_rules_1();
	void test_derive_rules_2();
};

void ForwardChainerUTest::test_do_chain()
{
	// Test simple deduction
	//
	// InheritanceLink A B
	// InheritanceLink B C
	// |-
	// InheritanceLink A C
	Handle A = eval.eval_h("(PredicateNode \"A\" (stv 1 1))"),
		B = eval.eval_h("(PredicateNode \"B\" (stv 1 1))"),
		C = eval.eval_h("(PredicateNode \"C\" (stv 1 1))"),
		AB = eval.eval_h("(ImplicationLink (stv 1 1)"
		                  "    (PredicateNode \"A\")"
		                  "    (PredicateNode \"B\"))"),
		BC = eval.eval_h("(ImplicationLink (stv 1 1)"
		                  "    (PredicateNode \"B\")"
		                  "    (PredicateNode \"C\"))");

    // Get the ConceptNode corresponding to the rule-based system to test
    Handle rbs = eval.eval_h("(ConceptNode \"crisp-deduction-rule-base\")");
    ForwardChainer fc(_as, rbs, AB);
	// Run forward chainer
	fc.do_chain();

	// Collect the results
	UnorderedHandleSet results = fc.get_chaining_result();

	// Check that AC is in the results
	Handle AC = _as.add_link(IMPLICATION_LINK, A, C);
	TS_ASSERT_DIFFERS(results.find(AC), results.end());
}

void ForwardChainerUTest::test_choose_rule(void)
{
    logger().set_print_to_stdout_flag(true);
    logger().set_level(Logger::DEBUG);

    Handle h = eval.eval_h(
        "(InheritanceLink (ConceptNode \"cat\")(ConceptNode \"animal\"))");
    TS_ASSERT_DIFFERS(h, Handle::UNDEFINED);

    Handle rbs = _as.get_node(CONCEPT_NODE, "URE");
    ForwardChainer fc(_as, rbs, h);

    // Full unification
    Rule* rule = fc.choose_rule(h);
    TS_ASSERT_DIFFERS(nullptr, rule);
}

void ForwardChainerUTest::test_apply_rule(void)
{
	// Apply rule x and see if all the inferences made
	// are a direct result of source being part of input/premise
	config().set(
		"SCM_PRELOAD",
		"tests/rule-engine/simple-assertions.scm");
	load_scm_files_from_config(_as);

	Handle rule_handle = eval.eval_h("(MemberLink"
	                                 "   bc-deduction-rule-name"
	                                 "   (ConceptNode \"URE\"))");
	Rule rule(rule_handle);
	Handle source = eval.eval_h("(InheritanceLink"
	                            "  (ConceptNode \"Socrates\")"
	                            "  (ConceptNode \"man\"))");

	Handle rbs = _as.get_node(CONCEPT_NODE, "URE");
	ForwardChainer fc(_as, rbs, source);

	UnorderedHandleSet derules = fc.derive_rules(source, &rule);
	TS_ASSERT_EQUALS(2, derules.size());

	HandleSeq hs;
	for(Handle h : derules)
	{
		HandleSeq tmp = fc.apply_rule(h);
		hs.insert(hs.end(), tmp.begin(), tmp.end());
	}

	TS_ASSERT_EQUALS(1, hs.size());
}

void ForwardChainerUTest::test_substitute_rule_part(void)
{
	config().set("SCM_PRELOAD",
	             "tests/rule-engine/dfc-tests.scm");
	load_scm_files_from_config(_as);

	Handle rule_handle = eval.eval_h("bc-deduction-rule");

	Handle var_a = eval.eval_h("(VariableNode \"$A\")");
	Handle var_b = eval.eval_h("(VariableNode \"$B\")");
	Handle var_c = eval.eval_h("(VariableNode \"$C\")");

	Handle grnd_1 = eval.eval_h("(ConceptNode \"Cat\")");
	Handle grnd_2 = eval.eval_h("(ConceptNode \"Animal\")");

	// When the first premise of deduction rule is matched
	std::map<Handle, Handle> vg_map_1 = { { var_a, grnd_1 }, { var_b, grnd_2 } };
	// Then the second premise of deduction rule is matched
	std::map<Handle, Handle> vg_map_2 = { { var_b, grnd_1 }, { var_c, grnd_2 } };

	std::vector<std::map<Handle, Handle>> var_groundings = { vg_map_1 };
	std::set<Handle> vars_case_1 = { var_a, var_b };

	Handle rbs = _as.get_node(CONCEPT_NODE, "crisp-deduction-rule-base");
	ForwardChainer fc(_as, rbs, grnd_2);

	HandleSeq rule_derivatives = fc.substitute_rule_part(_as, rule_handle,
	                                                     vars_case_1,
	                                                     var_groundings);
	TS_ASSERT_EQUALS(rule_derivatives.size(), 1);
	Handle hx = _as.add_atom(rule_derivatives[0]);
	Handle hexpected = eval.eval_h("deduction-ab-substitute-1");
	TS_ASSERT_EQUALS(hexpected, hx);

	var_groundings = { vg_map_2 };
	std::set<Handle> vars_case_2 = { var_b, var_c };
	rule_derivatives = fc.substitute_rule_part(_as, rule_handle, vars_case_2,
	                                           var_groundings);

	TS_ASSERT_EQUALS(rule_derivatives.size(), 1);
	hx = _as.add_atom(rule_derivatives[0]);
	hexpected = eval.eval_h("deduction-ab-substitute-2");
	TS_ASSERT_EQUALS(hexpected, hx);
}

void ForwardChainerUTest::test_unify(void)
{
	Handle source = eval.eval_h("(InheritanceLink"
	                            "   (ConceptNode \"Cat\")"
	                            "   (ConceptNode \"Animal\"))");

	Handle rule_handle = eval.eval_h("(MemberLink"
	                                 "   bc-modus-ponens-rule-name"
	                                 "   (ConceptNode \"URE\"))");
	Rule rule(rule_handle);
	Handle target = eval.eval_h("(VariableNode \"$A\")");

	Handle rbs = _as.get_node(CONCEPT_NODE, "URE");
	ForwardChainer fc(_as, rbs, target);

	bool result = fc.unify(source, target, &rule);
	TS_ASSERT(result);
	//TODO more test cases here
}

void ForwardChainerUTest::test_derive_rules_1(void)
{
	config().set("SCM_PRELOAD", "tests/rule-engine/bc-deduction.scm,"
	             "tests/rule-engine/simple-assertions.scm");
	load_scm_files_from_config(_as);

	Handle rule_handle = eval.eval_h("(MemberLink"
	                                 "   bc-deduction-rule-name"
	                                 "   (ConceptNode \"URE\"))");
	Rule rule(rule_handle);
	Handle source = eval.eval_h(R"((ConceptNode "Socrates"))");
	Handle source2 =  eval.eval_h("(InheritanceLink"
	                              "   (ConceptNode \"Cat\")"
	                              "   (ConceptNode \"Animal\"))");

	Handle rbs = _as.get_node(CONCEPT_NODE, "URE");
	ForwardChainer fc(_as, rbs, source);

	// is not unifiable
	UnorderedHandleSet hrules = fc.derive_rules(source, &rule);
	TS_ASSERT_EQUALS(0, hrules.size());

	hrules = fc.derive_rules(source2, &rule);
	TS_ASSERT_EQUALS(2, hrules.size());
}

void ForwardChainerUTest::test_derive_rules_2()
{
	_as.clear();

	config().set("SCM_PRELOAD",
	             "tests/rule-engine/implication-construction-rule.scm");
	load_scm_files_from_config(_as);

	Handle source = eval.eval_h("(LambdaLink"
	                            "   (TypedVariableLink"
	                            "      (VariableNode \"$X\")"
	                            "      (TypeNode \"ConceptNode\"))"
	                            "   (EvaluationLink"
	                            "      (PredicateNode \"take\")"
	                            "      (ListLink"
	                            "         (VariableNode \"$X\")"
	                            "         (ConceptNode \"treatment-1\"))))");
	Handle rule_handle = eval.eval_h("(MemberLink"
	                                 "   implication-construction-rule-name"
	                                 "   (ConceptNode \"URE\"))");
	Rule rule(rule_handle);

	Handle rbs = _as.get_node(CONCEPT_NODE, "URE");

	ForwardChainer fc(_as, rbs, source);

	UnorderedHandleSet hrules = fc.derive_rules(source, &rule);
	TS_ASSERT_EQUALS(2, hrules.size());
}

#undef al
#undef an<|MERGE_RESOLUTION|>--- conflicted
+++ resolved
@@ -71,12 +71,7 @@
 		CHKERR;
 
 		eval.eval("(load-from-path \"" PROJECT_SOURCE_DIR
-<<<<<<< HEAD
 		          "/tests/rule-engine/bc-config.scm\")");
-=======
-		          "/tests/rule-engine/bc-config-2.scm\")");
-		CHKERR;
->>>>>>> e30dcb6f
 	}
 	void test_do_chain();
 	void test_choose_rule();
